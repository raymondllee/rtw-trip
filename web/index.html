<!doctype html>
<html lang="en">
<head>
  <meta charset="utf-8">
  <meta name="viewport" content="width=device-width, initial-scale=1">
  <title>RTW Trip Map</title>
  <link rel="icon" type="image/svg+xml" href="/favicon.svg">
  <link rel="stylesheet" href="./styles.css?v=20251014">
  <link rel="stylesheet" href="./cost-styles.css?v=20251014">
  <link rel="stylesheet" href="./education-styles.css?v=20251118">
</head>
<body>
  <header class="app-header">
    <h1 id="trip-title">Round The World Trip</h1>
    <div class="controls">
      <span id="summary"></span>
      <!-- Unified Filter and Scenario Section (moved to header) -->
      <div class="unified-filter-section">
        <div id="scenario-name-display" class="scenario-name-compact">Unsaved Changes</div>
        <select id="leg-filter" class="filter-select-compact">
          <option value="all" selected>All Legs</option>
        </select>
        <select id="sub-leg-filter" class="filter-select-compact" style="display: none;">
          <option value="">All Destinations</option>
        </select>
        <button id="add-destination-bar-btn" class="add-destination-bar-btn" title="Add destination">+</button>
        <label class="transport-toggle" for="routing-toggle">
          <input type="checkbox" id="routing-toggle">
          <span>Show Inter-Destination Transport Costs</span>
        </label>
        <label class="transport-toggle" for="map-visibility-toggle">
          <input type="checkbox" id="map-visibility-toggle" checked>
          <span>Show Map</span>
        </label>
        <label class="transport-toggle" for="education-visibility-toggle">
          <input type="checkbox" id="education-visibility-toggle">
          <span>Show Education</span>
        </label>
        <button id="scenario-actions-btn" class="scenario-actions-btn-compact" title="Scenario actions">⋯</button>
        <div class="save-indicator" id="save-indicator">✓</div>
      </div>
    </div>
  </header>
  <main class="main-content">
    <div id="map"></div>
    <div id="sidebar-resizer" class="sidebar-resizer"></div>
    <aside class="sidebar">
      <div class="sidebar-title">
        <div class="header-primary">
          Destinations
          <label class="country-view-toggle-label" for="country-view-toggle" style="margin-left: 12px; font-size: 13px; font-weight: normal; cursor: pointer; display: inline-flex; align-items: center; gap: 6px;">
            <input type="checkbox" id="country-view-toggle" style="cursor: pointer;">
            <span>Country View</span>
          </label>
          <label class="country-view-toggle-label" for="compact-mode-toggle" style="margin-left: 12px; font-size: 13px; font-weight: normal; cursor: pointer; display: inline-flex; align-items: center; gap: 6px;">
            <input type="checkbox" id="compact-mode-toggle" style="cursor: pointer;" checked>
            <span>Compact View</span>
          </label>
        </div>
        <div id="sidebar-summary" class="header-secondary"></div>
      </div>
      <div id="planning-controls" class="planning-controls" style="padding: 4px 12px;"></div>

      <!-- Scenario Actions Dropdown -->
      <div class="scenario-actions-dropdown" id="scenario-actions-dropdown" style="display: none;">
        <button id="manage-scenarios-btn" class="dropdown-item">
          <span class="icon">⚙️</span>
          <span>Manage Scenarios</span>
        </button>
        <div class="dropdown-divider"></div>
<<<<<<< HEAD
        <button id="view-trip-summary-btn" class="dropdown-item">
=======
        <a href="education-dashboard.html" class="dropdown-item education-hub-dropdown-link">
          <span class="icon">📚</span>
          <span>Education Hub</span>
        </a>
        <div class="dropdown-divider"></div>
        <button id="generate-summary-btn" class="dropdown-item">
>>>>>>> c3b97938
          <span class="icon">📄</span>
          <span>View Trip Summary</span>
        </button>
        <button id="manage-costs-budget-btn" class="dropdown-item">
          <span class="icon">💰</span>
          <span>Manage Costs & Budget</span>
        </button>
        <button id="compare-costs-btn" class="dropdown-item">
          <span class="icon">📈</span>
          <span>Compare Scenarios</span>
        </button>
        <button id="data-integrity-btn" class="dropdown-item">
          <span class="icon">🔍</span>
          <span>Data Integrity</span>
          <span id="data-integrity-badge" style="margin-left: auto;"></span>
        </button>
        <button id="geo-validation-btn" class="dropdown-item">
          <span class="icon">🌍</span>
          <span>Geographic Data</span>
          <span id="geo-validation-badge" style="margin-left: auto;"></span>
        </button>
        <div class="dropdown-divider"></div>
        <button id="import-scenarios-btn" class="dropdown-item">
          <span class="icon">📥</span>
          <span>Import</span>
        </button>
        <button id="export-scenario-btn" class="dropdown-item">
          <span class="icon">📤</span>
          <span>Export</span>
        </button>
      </div>

      <!-- Cost Summary Section -->
      <div id="cost-summary-section" class="cost-summary-section" style="display: none;">
        <!-- Cost summary widget will be inserted here -->
      </div>

      <div class="destination-list" id="destination-list">
        <!-- Destinations will be populated here -->
      </div>

      <!-- AI Travel Concierge Chat - Integrated in Sidebar -->
      <div id="chat-resizer" class="chat-resizer"></div>
      <div class="sidebar-chat">
        <div class="chat-header-sidebar">
          <h4>AI Travel Concierge</h4>
          <div class="chat-header-controls">
            <button id="chat-menu-btn" class="chat-menu-btn" title="Chat options">⋯</button>
            <button id="toggle-chat-sidebar" class="toggle-chat-btn" title="Collapse chat">▼</button>
          </div>
          <!-- Chat menu dropdown -->
          <div class="chat-menu-dropdown" id="chat-menu-dropdown" style="display: none;">
            <button class="chat-menu-item" data-action="new-chat">
              <span class="icon">💬</span>
              <span>New Chat</span>
            </button>
            <button class="chat-menu-item" data-action="chat-history">
              <span class="icon">📝</span>
              <span>Chat History</span>
            </button>
            <div class="dropdown-divider"></div>
            <button class="chat-menu-item" data-action="column-mode">
              <span class="icon">⬌</span>
              <span>Column Mode</span>
            </button>
          </div>
        </div>
        <div id="chat-container-sidebar" class="chat-container-sidebar">
          <div id="chat-messages-sidebar" class="chat-messages-sidebar">
            <div class="chat-message bot">
              <div class="message-content">
                Hi! I can help you modify your itinerary. Try asking me to add destinations, change durations, or remove stops.
              </div>
            </div>
          </div>
          <div id="chat-input-resizer" class="chat-input-resizer"></div>
          <form id="chat-form-sidebar" class="chat-form-sidebar">
            <input type="text" id="chat-input-sidebar" placeholder="Ask to modify your trip..." autocomplete="off" required>
            <button type="submit" id="chat-send-btn-sidebar">→</button>
          </form>
        </div>
      </div>
    </aside>

    <!-- Chat Column (hidden by default) -->
    <div id="chat-column-resizer" class="chat-column-resizer" style="display: none;"></div>
    <aside id="chat-column" class="chat-column" style="display: none;">
      <div class="chat-column-header">
        <div class="header-content">
          <div class="header-primary">AI Travel Concierge</div>
          <div id="chat-title-secondary" class="header-secondary">New Chat</div>
        </div>
        <div class="chat-header-controls">
          <button id="toggle-chat-column" class="toggle-chat-btn column-toggle" title="Collapse chat">▼</button>
          <button id="chat-menu-btn-column" class="chat-menu-btn" title="Chat options">⋯</button>
        </div>
        <!-- Chat menu dropdown for column -->
        <div class="chat-menu-dropdown" id="chat-menu-dropdown-column" style="display: none;">
          <button class="chat-menu-item" data-action="new-chat">
            <span class="icon">💬</span>
            <span>New Chat</span>
          </button>
          <button class="chat-menu-item" data-action="chat-history">
            <span class="icon">📝</span>
            <span>Chat History</span>
          </button>
          <div class="dropdown-divider"></div>
          <button class="chat-menu-item" data-action="dock-sidebar">
            <span class="icon">⬋</span>
            <span>Dock to Sidebar</span>
          </button>
        </div>
      </div>
      <div class="chat-container-column">
        <div id="chat-messages-column" class="chat-messages-column">
          <div class="chat-message bot">
            <div class="message-content">
              Hi! I can help you modify your itinerary. Try asking me to add destinations, change durations, or remove stops.
            </div>
          </div>
        </div>
        <div id="chat-input-resizer-column" class="chat-input-resizer"></div>
        <form id="chat-form-column" class="chat-form-column">
          <input type="text" id="chat-input-column" placeholder="Ask to modify your trip..." autocomplete="off" required>
          <button type="submit" id="chat-send-btn-column">→</button>
        </form>
      </div>
    </aside>
  </main>

  <!-- Add Destination Modal -->
  <div id="add-destination-modal" class="modal-overlay" style="display: none;">
    <div class="modal">
      <h3>Add New Destination</h3>
      <form class="modal-form" id="add-destination-form">
        <div class="form-group">
          <label for="location-search">Location</label>
          <div style="display: flex; gap: 8px;">
            <input type="text" id="location-search" class="form-input" placeholder="Search for a place..." autocomplete="off" style="flex: 1;">
            <button type="button" id="broad-search-btn" class="btn-secondary" style="white-space: nowrap;" title="Search using Google Text Search and Geocoding for broader results">
              🔍 Search
            </button>
          </div>
          <div id="search-source-indicator" style="display: none; margin-top: 6px; font-size: 12px; color: #666;">
            <span id="search-source-icon"></span>
            <span id="search-source-text"></span>
          </div>
        </div>
        <div class="form-group">
          <label for="duration-input">Duration (days)</label>
          <input type="number" id="duration-input" class="form-input" value="3" min="1" max="365">
        </div>
        <div class="modal-actions">
          <button type="button" class="btn-secondary" id="cancel-add-btn">Cancel</button>
          <button type="submit" class="btn-primary" id="confirm-add-btn">Add Destination</button>
        </div>
      </form>
    </div>
  </div>

  <!-- Save Scenario Modal -->
  <div id="save-scenario-modal" class="modal-overlay" style="display: none;">
    <div class="modal">
      <h3>Save Scenario</h3>
      <form class="modal-form" id="save-scenario-form">
        <div class="form-group">
          <label for="scenario-name">Scenario Name</label>
          <input type="text" id="scenario-name" class="form-input" placeholder="e.g., Conservative Plan, Adventure Route..." required>
        </div>
        <div class="form-group">
          <label for="scenario-description">Description (optional)</label>
          <textarea id="scenario-description" class="form-input" rows="3" placeholder="Brief description of this scenario..."></textarea>
        </div>
        <div class="modal-actions">
          <button type="button" class="btn-secondary" id="cancel-save-scenario-btn">Cancel</button>
          <button type="submit" class="btn-primary">Save Scenario</button>
        </div>
      </form>
    </div>
  </div>

  <!-- Manage Scenarios Modal -->
  <div id="manage-scenarios-modal" class="modal-overlay" style="display: none;">
    <div class="modal" style="min-width: 500px;">
      <h3>Manage Scenarios</h3>
      <div class="scenario-list" id="scenario-list">
        <!-- Scenarios will be populated here -->
      </div>
      <div class="modal-actions">
        <button type="button" class="btn-secondary" id="close-manage-scenarios-btn">Close</button>
      </div>
    </div>
  </div>

  <!-- Import Scenarios Modal -->
  <div id="import-scenarios-modal" class="modal-overlay" style="display: none;">
    <div class="modal">
      <h3>Import Scenarios</h3>
      <div class="modal-form">
        <div class="form-group">
          <label for="scenario-file">Select JSON file</label>
          <input type="file" id="scenario-file" accept=".json" class="form-input">
        </div>
        <div class="form-group">
          <label>
            <input type="checkbox" id="overwrite-scenarios">
            Overwrite existing scenarios
          </label>
          <small style="color: #666; font-size: 12px;">If unchecked, scenarios with duplicate names will be renamed</small>
        </div>
        <div class="modal-actions">
          <button type="button" class="btn-secondary" id="cancel-import-btn">Cancel</button>
          <button type="button" class="btn-primary" id="confirm-import-btn">Import</button>
        </div>
      </div>
    </div>
  </div>

  <!-- Edit Transport Segment Modal -->
  <div id="edit-transport-modal" class="modal-overlay" style="display: none;">
    <div class="modal transport-modal">
      <h3>Edit Transport Segment</h3>
      <form class="modal-form transport-form" id="edit-transport-form">
        <!-- Route Info -->
        <div class="form-section">
          <div class="form-group">
            <label>Route</label>
            <input type="text" id="transport-route" class="form-input" disabled>
          </div>

          <div class="form-row">
            <div class="form-group">
              <label for="transport-mode">Transport Mode</label>
              <select id="transport-mode" class="form-input" required>
                <option value="plane">✈️ Flight</option>
                <option value="train">🚂 Train</option>
                <option value="bus">🚌 Bus</option>
                <option value="car">🚗 Car / Rental</option>
                <option value="ferry">🚢 Ferry</option>
                <option value="walking">🚶 Walking</option>
                <option value="other">Other</option>
              </select>
            </div>

            <div class="form-group">
              <label for="transport-duration">Duration (hours)</label>
              <input type="number" id="transport-duration" class="form-input" min="0" step="0.5" placeholder="e.g., 2.5">
            </div>
          </div>
        </div>

        <!-- Cost Information -->
        <div class="form-section">
          <h4 class="section-title">Cost Information</h4>

          <div class="form-group">
            <label for="transport-cost">Estimated Cost (USD)</label>
            <input type="number" id="transport-cost" class="form-input" min="0" step="1" placeholder="0">
            <small class="form-hint">Total cost for all travelers</small>
          </div>

          <div class="form-row">
            <div class="form-group">
              <label for="transport-researched-low">Researched Low (USD)</label>
              <input type="number" id="transport-researched-low" class="form-input" min="0" step="1" placeholder="Low estimate">
            </div>
            <div class="form-group">
              <label for="transport-researched-mid">Researched Mid (USD)</label>
              <input type="number" id="transport-researched-mid" class="form-input" min="0" step="1" placeholder="Typical cost">
            </div>
            <div class="form-group">
              <label for="transport-researched-high">Researched High (USD)</label>
              <input type="number" id="transport-researched-high" class="form-input" min="0" step="1" placeholder="High estimate">
            </div>
          </div>

          <div class="form-group">
            <label for="transport-actual-cost">Actual Cost (USD)</label>
            <input type="number" id="transport-actual-cost" class="form-input" min="0" step="1" placeholder="Booked price">
            <small class="form-hint">Enter the actual booked price if available</small>
          </div>

          <div class="form-row">
            <div class="form-group">
              <label for="transport-currency-local">Local Currency</label>
              <input type="text" id="transport-currency-local" class="form-input" maxlength="3" placeholder="e.g., EUR, JPY, THB" style="text-transform: uppercase;">
            </div>
            <div class="form-group">
              <label for="transport-amount-local">Amount (Local)</label>
              <input type="number" id="transport-amount-local" class="form-input" min="0" step="0.01" placeholder="Local currency amount">
            </div>
          </div>
        </div>

        <!-- Research Data (AI Agent Results) -->
        <div class="form-section">
          <h4 class="section-title">Research Data 🤖</h4>

          <div class="form-row">
            <div class="form-group">
              <label for="transport-researched-duration">Duration (hours)</label>
              <input type="number" id="transport-researched-duration" class="form-input" min="0" step="0.5" placeholder="Flight duration">
              <small class="form-hint">From AI research</small>
            </div>
            <div class="form-group">
              <label for="transport-researched-stops">Stops</label>
              <input type="number" id="transport-researched-stops" class="form-input" min="0" step="1" placeholder="Number of stops">
              <small class="form-hint">Typical stops</small>
            </div>
          </div>

          <div class="form-group">
            <label for="transport-airlines">Airlines</label>
            <textarea id="transport-airlines" class="form-input" rows="2" placeholder="e.g., Hawaiian Airlines, Qantas, United Airlines"></textarea>
            <small class="form-hint">Comma-separated list of airlines found during research</small>
          </div>

          <div class="form-group">
            <label for="transport-research-notes">Booking Tips & Research Notes</label>
            <textarea id="transport-research-notes" class="form-input" rows="3" placeholder="Tips from AI research, booking windows, seasonal considerations..."></textarea>
            <small class="form-hint">Insights from AI agent research</small>
          </div>

          <div class="form-group">
            <label for="transport-research-sources">Research Sources</label>
            <textarea id="transport-research-sources" class="form-input" rows="2" placeholder="URLs or sources used for research"></textarea>
            <small class="form-hint">Comma-separated list of sources</small>
          </div>

          <!-- Alternative Routes (Full details) -->
          <div class="form-group" id="transport-alternatives-section" style="display: none;">
            <label>Alternative Routes Found 🔀</label>
            <div id="transport-alternatives-display" style="background: #f5f5f5; padding: 10px; border-radius: 4px; max-height: 400px; overflow-y: auto;">
              <!-- Alternatives will be populated here -->
            </div>
            <small class="form-hint">Alternative routes discovered during AI research - compare costs and routing options</small>
          </div>
        </div>

        <!-- Booking Details -->
        <div class="form-section">
          <h4 class="section-title">Booking Details</h4>

          <div class="form-row">
            <div class="form-group">
              <label for="transport-booking-status">Status</label>
              <select id="transport-booking-status" class="form-input">
                <option value="estimated">Estimated</option>
                <option value="researched">Researched</option>
                <option value="booked">Booked</option>
                <option value="paid">Paid</option>
                <option value="completed">Completed</option>
              </select>
            </div>

            <div class="form-group">
              <label for="transport-confidence">Confidence Level</label>
              <select id="transport-confidence" class="form-input">
                <option value="low">Low</option>
                <option value="medium">Medium</option>
                <option value="high">High</option>
              </select>
            </div>
          </div>

          <div class="form-group">
            <label for="transport-booking-reference">Booking Reference</label>
            <input type="text" id="transport-booking-reference" class="form-input" placeholder="e.g., ABC123, XY789">
          </div>

          <div class="form-group">
            <label for="transport-booking-link">Booking Link</label>
            <input type="url" id="transport-booking-link" class="form-input" placeholder="https://...">
            <small class="form-hint">Link to booking confirmation or ticket</small>
          </div>
        </div>

        <!-- Notes -->
        <div class="form-section">
          <div class="form-group">
            <label for="transport-notes">Notes</label>
            <textarea id="transport-notes" class="form-input" rows="3" placeholder="Travel tips, booking details, alternative options, etc."></textarea>
          </div>
        </div>

        <input type="hidden" id="edit-transport-segment-id">

        <div class="modal-actions">
          <button type="button" class="btn-secondary" id="cancel-edit-transport-btn">Cancel</button>
          <button type="submit" class="btn-primary">Save Changes</button>
        </div>
      </form>
    </div>
  </div>

  <!-- Bulk Cost Update Modal -->
  <div id="bulk-cost-update-modal" class="modal-overlay" style="display: none;">
    <div class="modal bulk-cost-modal">
      <h3>Update Costs for Multiple Destinations</h3>
      <div class="modal-form">
        <div class="bulk-cost-header">
          <div class="bulk-cost-actions">
            <button type="button" class="btn-sm btn-outline" id="select-all-destinations-btn">Select All</button>
            <button type="button" class="btn-sm btn-outline" id="deselect-all-destinations-btn">Deselect All</button>
          </div>
          <div class="selection-count" id="bulk-selection-count">0 of 0 destinations selected</div>
        </div>
        <div class="bulk-destination-list" id="bulk-destination-list">
          <!-- Destinations will be populated here -->
        </div>
        <div class="bulk-progress" id="bulk-progress" style="display: none;">
          <div class="progress-bar">
            <div class="progress-fill" id="bulk-progress-fill"></div>
          </div>
          <div class="progress-text" id="bulk-progress-text">Updating costs...</div>
        </div>
        <div class="modal-actions">
          <button type="button" class="btn-secondary" id="cancel-bulk-update-btn">Cancel</button>
          <button type="button" class="btn-primary" id="confirm-bulk-update-btn" disabled>Update Costs</button>
        </div>
      </div>
    </div>
  </div>

  <!-- Floating Chat Window (hidden by default) -->
  <div id="floating-chat" class="floating-chat" style="display: none;">
    <div class="floating-chat-header">
      <h4><span id="chat-title-display-floating" class="chat-title-display">AI Travel Concierge</span></h4>
      <div class="chat-header-controls">
        <button id="dock-chat-btn" class="dock-chat-btn" title="Dock chat">⬋</button>
        <button id="toggle-floating-chat" class="toggle-chat-btn">▼</button>
      </div>
    </div>
    <div id="floating-chat-container" class="chat-container-sidebar">
      <div id="floating-chat-messages" class="chat-messages-sidebar">
        <div class="chat-message bot">
          <div class="message-content">
            Hi! I can help you modify your itinerary. Try asking me to add destinations, change durations, or remove stops.
          </div>
        </div>
      </div>
      <div id="floating-input-resizer" class="chat-input-resizer"></div>
      <form id="floating-chat-form" class="chat-form-sidebar">
        <input type="text" id="floating-chat-input" placeholder="Ask to modify your trip..." autocomplete="off" required>
        <button type="submit" id="floating-send-btn">→</button>
      </form>
    </div>
    <div class="resize-handle resize-handle-n"></div>
    <div class="resize-handle resize-handle-s"></div>
    <div class="resize-handle resize-handle-e"></div>
    <div class="resize-handle resize-handle-w"></div>
    <div class="resize-handle resize-handle-ne"></div>
    <div class="resize-handle resize-handle-nw"></div>
    <div class="resize-handle resize-handle-se"></div>
    <div class="resize-handle resize-handle-sw"></div>
  </div>

  <!-- Chat History Panel -->
  <div id="chat-history-panel" class="chat-history-panel hidden">
    <div class="chat-history-header">
      <h3>Chat History</h3>
      <button id="close-history-btn" class="close-history-btn">✕</button>
    </div>
    <div id="chat-history-list" class="chat-history-list">
      <!-- Chat history items will be populated here -->
    </div>
  </div>

  <script src="/config.js"></script>
  <script>
    if (!window.RTW_CONFIG) {
      const fallback = document.createElement('script');
      fallback.src = '/config.production.js';
      document.head.appendChild(fallback);
    }
  </script>
  <script type="module" src="/src/main.ts"></script>
</body>
</html><|MERGE_RESOLUTION|>--- conflicted
+++ resolved
@@ -68,16 +68,13 @@
           <span>Manage Scenarios</span>
         </button>
         <div class="dropdown-divider"></div>
-<<<<<<< HEAD
         <button id="view-trip-summary-btn" class="dropdown-item">
-=======
         <a href="education-dashboard.html" class="dropdown-item education-hub-dropdown-link">
           <span class="icon">📚</span>
           <span>Education Hub</span>
         </a>
         <div class="dropdown-divider"></div>
         <button id="generate-summary-btn" class="dropdown-item">
->>>>>>> c3b97938
           <span class="icon">📄</span>
           <span>View Trip Summary</span>
         </button>
