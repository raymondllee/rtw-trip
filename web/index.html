--- conflicted
+++ resolved
@@ -1,6 +1,5 @@
 <!doctype html>
 <html lang="en">
-
 <head>
   <meta charset="utf-8">
   <meta name="viewport" content="width=device-width, initial-scale=1">
@@ -10,7 +9,6 @@
   <link rel="stylesheet" href="./cost-styles.css?v=20251014">
   <link rel="stylesheet" href="./education-styles.css?v=20251118">
 </head>
-
 <body>
   <header class="app-header">
     <h1 id="trip-title">Round The World Trip</h1>
@@ -50,13 +48,11 @@
       <div class="sidebar-title">
         <div class="header-primary">
           Destinations
-          <label class="country-view-toggle-label" for="country-view-toggle"
-            style="margin-left: 12px; font-size: 13px; font-weight: normal; cursor: pointer; display: inline-flex; align-items: center; gap: 6px;">
+          <label class="country-view-toggle-label" for="country-view-toggle" style="margin-left: 12px; font-size: 13px; font-weight: normal; cursor: pointer; display: inline-flex; align-items: center; gap: 6px;">
             <input type="checkbox" id="country-view-toggle" style="cursor: pointer;">
             <span>Country View</span>
           </label>
-          <label class="country-view-toggle-label" for="compact-mode-toggle"
-            style="margin-left: 12px; font-size: 13px; font-weight: normal; cursor: pointer; display: inline-flex; align-items: center; gap: 6px;">
+          <label class="country-view-toggle-label" for="compact-mode-toggle" style="margin-left: 12px; font-size: 13px; font-weight: normal; cursor: pointer; display: inline-flex; align-items: center; gap: 6px;">
             <input type="checkbox" id="compact-mode-toggle" style="cursor: pointer;" checked>
             <span>Compact View</span>
           </label>
@@ -72,7 +68,6 @@
           <span>Manage Scenarios</span>
         </button>
         <div class="dropdown-divider"></div>
-        <button id="view-trip-summary-btn" class="dropdown-item">
         <a href="education-dashboard.html" class="dropdown-item education-hub-dropdown-link">
           <span class="icon">📚</span>
           <span>Education Hub</span>
@@ -82,9 +77,6 @@
           <span class="icon">📄</span>
           <span>View Trip Summary</span>
         </button>
-<<<<<<< HEAD
-        <button id="manage-costs-budget-btn" class="dropdown-item">
-=======
         <button id="view-summary-btn" class="dropdown-item" disabled>
           <span class="icon">👁️</span>
           <span>View Summary</span>
@@ -94,8 +86,7 @@
           <span class="icon">📚</span>
           <span>Student Dashboard</span>
         </button>
-        <button id="bulk-update-costs-btn" class="dropdown-item">
->>>>>>> 563f2034
+        <button id="manage-costs-budget-btn" class="dropdown-item">
           <span class="icon">💰</span>
           <span>Manage Costs & Budget</span>
         </button>
@@ -163,15 +154,13 @@
           <div id="chat-messages-sidebar" class="chat-messages-sidebar">
             <div class="chat-message bot">
               <div class="message-content">
-                Hi! I can help you modify your itinerary. Try asking me to add destinations, change durations, or remove
-                stops.
+                Hi! I can help you modify your itinerary. Try asking me to add destinations, change durations, or remove stops.
               </div>
             </div>
           </div>
           <div id="chat-input-resizer" class="chat-input-resizer"></div>
           <form id="chat-form-sidebar" class="chat-form-sidebar">
-            <input type="text" id="chat-input-sidebar" placeholder="Ask to modify your trip..." autocomplete="off"
-              required>
+            <input type="text" id="chat-input-sidebar" placeholder="Ask to modify your trip..." autocomplete="off" required>
             <button type="submit" id="chat-send-btn-sidebar">→</button>
           </form>
         </div>
@@ -211,15 +200,13 @@
         <div id="chat-messages-column" class="chat-messages-column">
           <div class="chat-message bot">
             <div class="message-content">
-              Hi! I can help you modify your itinerary. Try asking me to add destinations, change durations, or remove
-              stops.
+              Hi! I can help you modify your itinerary. Try asking me to add destinations, change durations, or remove stops.
             </div>
           </div>
         </div>
         <div id="chat-input-resizer-column" class="chat-input-resizer"></div>
         <form id="chat-form-column" class="chat-form-column">
-          <input type="text" id="chat-input-column" placeholder="Ask to modify your trip..." autocomplete="off"
-            required>
+          <input type="text" id="chat-input-column" placeholder="Ask to modify your trip..." autocomplete="off" required>
           <button type="submit" id="chat-send-btn-column">→</button>
         </form>
       </div>
@@ -234,10 +221,8 @@
         <div class="form-group">
           <label for="location-search">Location</label>
           <div style="display: flex; gap: 8px;">
-            <input type="text" id="location-search" class="form-input" placeholder="Search for a place..."
-              autocomplete="off" style="flex: 1;">
-            <button type="button" id="broad-search-btn" class="btn-secondary" style="white-space: nowrap;"
-              title="Search using Google Text Search and Geocoding for broader results">
+            <input type="text" id="location-search" class="form-input" placeholder="Search for a place..." autocomplete="off" style="flex: 1;">
+            <button type="button" id="broad-search-btn" class="btn-secondary" style="white-space: nowrap;" title="Search using Google Text Search and Geocoding for broader results">
               🔍 Search
             </button>
           </div>
@@ -265,13 +250,11 @@
       <form class="modal-form" id="save-scenario-form">
         <div class="form-group">
           <label for="scenario-name">Scenario Name</label>
-          <input type="text" id="scenario-name" class="form-input"
-            placeholder="e.g., Conservative Plan, Adventure Route..." required>
+          <input type="text" id="scenario-name" class="form-input" placeholder="e.g., Conservative Plan, Adventure Route..." required>
         </div>
         <div class="form-group">
           <label for="scenario-description">Description (optional)</label>
-          <textarea id="scenario-description" class="form-input" rows="3"
-            placeholder="Brief description of this scenario..."></textarea>
+          <textarea id="scenario-description" class="form-input" rows="3" placeholder="Brief description of this scenario..."></textarea>
         </div>
         <div class="modal-actions">
           <button type="button" class="btn-secondary" id="cancel-save-scenario-btn">Cancel</button>
@@ -308,8 +291,7 @@
             <input type="checkbox" id="overwrite-scenarios">
             Overwrite existing scenarios
           </label>
-          <small style="color: #666; font-size: 12px;">If unchecked, scenarios with duplicate names will be
-            renamed</small>
+          <small style="color: #666; font-size: 12px;">If unchecked, scenarios with duplicate names will be renamed</small>
         </div>
         <div class="modal-actions">
           <button type="button" class="btn-secondary" id="cancel-import-btn">Cancel</button>
@@ -347,8 +329,7 @@
 
             <div class="form-group">
               <label for="transport-duration">Duration (hours)</label>
-              <input type="number" id="transport-duration" class="form-input" min="0" step="0.5"
-                placeholder="e.g., 2.5">
+              <input type="number" id="transport-duration" class="form-input" min="0" step="0.5" placeholder="e.g., 2.5">
             </div>
           </div>
         </div>
@@ -366,38 +347,32 @@
           <div class="form-row">
             <div class="form-group">
               <label for="transport-researched-low">Researched Low (USD)</label>
-              <input type="number" id="transport-researched-low" class="form-input" min="0" step="1"
-                placeholder="Low estimate">
+              <input type="number" id="transport-researched-low" class="form-input" min="0" step="1" placeholder="Low estimate">
             </div>
             <div class="form-group">
               <label for="transport-researched-mid">Researched Mid (USD)</label>
-              <input type="number" id="transport-researched-mid" class="form-input" min="0" step="1"
-                placeholder="Typical cost">
+              <input type="number" id="transport-researched-mid" class="form-input" min="0" step="1" placeholder="Typical cost">
             </div>
             <div class="form-group">
               <label for="transport-researched-high">Researched High (USD)</label>
-              <input type="number" id="transport-researched-high" class="form-input" min="0" step="1"
-                placeholder="High estimate">
+              <input type="number" id="transport-researched-high" class="form-input" min="0" step="1" placeholder="High estimate">
             </div>
           </div>
 
           <div class="form-group">
             <label for="transport-actual-cost">Actual Cost (USD)</label>
-            <input type="number" id="transport-actual-cost" class="form-input" min="0" step="1"
-              placeholder="Booked price">
+            <input type="number" id="transport-actual-cost" class="form-input" min="0" step="1" placeholder="Booked price">
             <small class="form-hint">Enter the actual booked price if available</small>
           </div>
 
           <div class="form-row">
             <div class="form-group">
               <label for="transport-currency-local">Local Currency</label>
-              <input type="text" id="transport-currency-local" class="form-input" maxlength="3"
-                placeholder="e.g., EUR, JPY, THB" style="text-transform: uppercase;">
+              <input type="text" id="transport-currency-local" class="form-input" maxlength="3" placeholder="e.g., EUR, JPY, THB" style="text-transform: uppercase;">
             </div>
             <div class="form-group">
               <label for="transport-amount-local">Amount (Local)</label>
-              <input type="number" id="transport-amount-local" class="form-input" min="0" step="0.01"
-                placeholder="Local currency amount">
+              <input type="number" id="transport-amount-local" class="form-input" min="0" step="0.01" placeholder="Local currency amount">
             </div>
           </div>
         </div>
@@ -409,48 +384,41 @@
           <div class="form-row">
             <div class="form-group">
               <label for="transport-researched-duration">Duration (hours)</label>
-              <input type="number" id="transport-researched-duration" class="form-input" min="0" step="0.5"
-                placeholder="Flight duration">
+              <input type="number" id="transport-researched-duration" class="form-input" min="0" step="0.5" placeholder="Flight duration">
               <small class="form-hint">From AI research</small>
             </div>
             <div class="form-group">
               <label for="transport-researched-stops">Stops</label>
-              <input type="number" id="transport-researched-stops" class="form-input" min="0" step="1"
-                placeholder="Number of stops">
+              <input type="number" id="transport-researched-stops" class="form-input" min="0" step="1" placeholder="Number of stops">
               <small class="form-hint">Typical stops</small>
             </div>
           </div>
 
           <div class="form-group">
             <label for="transport-airlines">Airlines</label>
-            <textarea id="transport-airlines" class="form-input" rows="2"
-              placeholder="e.g., Hawaiian Airlines, Qantas, United Airlines"></textarea>
+            <textarea id="transport-airlines" class="form-input" rows="2" placeholder="e.g., Hawaiian Airlines, Qantas, United Airlines"></textarea>
             <small class="form-hint">Comma-separated list of airlines found during research</small>
           </div>
 
           <div class="form-group">
             <label for="transport-research-notes">Booking Tips & Research Notes</label>
-            <textarea id="transport-research-notes" class="form-input" rows="3"
-              placeholder="Tips from AI research, booking windows, seasonal considerations..."></textarea>
+            <textarea id="transport-research-notes" class="form-input" rows="3" placeholder="Tips from AI research, booking windows, seasonal considerations..."></textarea>
             <small class="form-hint">Insights from AI agent research</small>
           </div>
 
           <div class="form-group">
             <label for="transport-research-sources">Research Sources</label>
-            <textarea id="transport-research-sources" class="form-input" rows="2"
-              placeholder="URLs or sources used for research"></textarea>
+            <textarea id="transport-research-sources" class="form-input" rows="2" placeholder="URLs or sources used for research"></textarea>
             <small class="form-hint">Comma-separated list of sources</small>
           </div>
 
           <!-- Alternative Routes (Full details) -->
           <div class="form-group" id="transport-alternatives-section" style="display: none;">
             <label>Alternative Routes Found 🔀</label>
-            <div id="transport-alternatives-display"
-              style="background: #f5f5f5; padding: 10px; border-radius: 4px; max-height: 400px; overflow-y: auto;">
+            <div id="transport-alternatives-display" style="background: #f5f5f5; padding: 10px; border-radius: 4px; max-height: 400px; overflow-y: auto;">
               <!-- Alternatives will be populated here -->
             </div>
-            <small class="form-hint">Alternative routes discovered during AI research - compare costs and routing
-              options</small>
+            <small class="form-hint">Alternative routes discovered during AI research - compare costs and routing options</small>
           </div>
         </div>
 
@@ -496,8 +464,7 @@
         <div class="form-section">
           <div class="form-group">
             <label for="transport-notes">Notes</label>
-            <textarea id="transport-notes" class="form-input" rows="3"
-              placeholder="Travel tips, booking details, alternative options, etc."></textarea>
+            <textarea id="transport-notes" class="form-input" rows="3" placeholder="Travel tips, booking details, alternative options, etc."></textarea>
           </div>
         </div>
 
@@ -553,15 +520,13 @@
       <div id="floating-chat-messages" class="chat-messages-sidebar">
         <div class="chat-message bot">
           <div class="message-content">
-            Hi! I can help you modify your itinerary. Try asking me to add destinations, change durations, or remove
-            stops.
+            Hi! I can help you modify your itinerary. Try asking me to add destinations, change durations, or remove stops.
           </div>
         </div>
       </div>
       <div id="floating-input-resizer" class="chat-input-resizer"></div>
       <form id="floating-chat-form" class="chat-form-sidebar">
-        <input type="text" id="floating-chat-input" placeholder="Ask to modify your trip..." autocomplete="off"
-          required>
+        <input type="text" id="floating-chat-input" placeholder="Ask to modify your trip..." autocomplete="off" required>
         <button type="submit" id="floating-send-btn">→</button>
       </form>
     </div>
@@ -596,5 +561,4 @@
   </script>
   <script type="module" src="/src/main.ts"></script>
 </body>
-
 </html>