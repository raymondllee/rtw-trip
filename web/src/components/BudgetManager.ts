/**
 * Budget Manager UI Component (Recommendation J)
 * Provides integrated budget tracking, editing, and management interface
 */

import type { TripBudget, TripData } from '../types/trip';
import { calculateBudgetStatus, createDefaultBudget } from '../utils/budgetTracker';
import { getCurrencyForDestination } from '../utils/currencyMapping';
import { getRuntimeConfig } from '../config';

export class BudgetManager {
  private container: HTMLElement;
  private tripData: TripData;
  private budget: TripBudget | null;
  private onBudgetUpdate?: (budget: TripBudget) => void;
  private editedCosts: Map<string, any> = new Map();
  private onCostsUpdate?: (costs: any[]) => Promise<void>;
  private onTripDataUpdate?: (tripData: TripData) => Promise<void>;
  private exchangeRates: { [key: string]: number } = {};
  private ratesFetchDate: string = '';
  private autoSaveTimer: number | null = null;
  private budgetAutoSaveTimer: number | null = null;
  private tripDataAutoSaveTimer: number | null = null;
  private savingCosts: Set<string> = new Set();
  private transportSegments: any[] = [];

  constructor(
    container: HTMLElement,
    tripData: TripData,
    budget?: TripBudget,
    onBudgetUpdate?: (budget: TripBudget) => void,
    onCostsUpdate?: (costs: any[]) => Promise<void>,
    onTripDataUpdate?: (tripData: TripData) => Promise<void>
  ) {
    this.container = container;
    this.tripData = tripData;
    this.budget = budget || null;
    this.onBudgetUpdate = onBudgetUpdate;
    this.onCostsUpdate = onCostsUpdate;
    this.onTripDataUpdate = onTripDataUpdate;

    // Fetch exchange rates on initialization
    this.fetchExchangeRates();

    this.render();
  }

  private scheduleAutoSave() {
    // Clear existing timer
    if (this.autoSaveTimer !== null) {
      window.clearTimeout(this.autoSaveTimer);
    }

    // Schedule save for 2 seconds after last edit
    this.autoSaveTimer = window.setTimeout(async () => {
      await this.saveAllCosts();
    }, 2000);
  }

  private scheduleBudgetAutoSave() {
    // Clear existing timer
    if (this.budgetAutoSaveTimer !== null) {
      window.clearTimeout(this.budgetAutoSaveTimer);
    }

    // Schedule save for 1 second after last edit
    this.budgetAutoSaveTimer = window.setTimeout(async () => {
      await this.saveBudget();
    }, 1000);
  }

  private scheduleTripDataAutoSave() {
    // Clear existing timer
    if (this.tripDataAutoSaveTimer !== null) {
      window.clearTimeout(this.tripDataAutoSaveTimer);
    }

    // Schedule save for 1 second after last edit
    this.tripDataAutoSaveTimer = window.setTimeout(async () => {
      await this.saveTripData();
    }, 1000);
  }

  private async saveAllCosts() {
    if (this.editedCosts.size === 0 || !this.onCostsUpdate) return;

    try {
      const costsToSave = Array.from(this.editedCosts.values());

      // Show saving indicator
      this.showSavingIndicator(true);

      await this.onCostsUpdate(costsToSave);

      // Clear edited costs after successful save
      this.editedCosts.clear();

      // Update totals without full re-render
      this.updateCostTotals();

      // Show success indicator briefly
      this.showSavingIndicator(false, true);
    } catch (error) {
      console.error('Failed to auto-save costs:', error);
      this.showSavingIndicator(false, false, 'Failed to save');
    }
  }

  private async saveBudget() {
    if (!this.budget || !this.onBudgetUpdate) return;

    try {
      // Show saving indicator
      const indicator = this.container.querySelector('#budget-save-indicator');
      if (indicator) {
        indicator.textContent = '💾 Saving...';
        indicator.className = 'auto-save-indicator-inline saving';
      }

      await this.onBudgetUpdate(this.budget);

      // Show success indicator briefly
      if (indicator) {
        indicator.textContent = '✓ Saved';
        indicator.className = 'auto-save-indicator-inline saved';
        setTimeout(() => {
          indicator.textContent = '';
          indicator.className = 'auto-save-indicator-inline';
        }, 2000);
      }
    } catch (error) {
      console.error('Failed to auto-save budget:', error);
      const indicator = this.container.querySelector('#budget-save-indicator');
      if (indicator) {
        indicator.textContent = '✗ Failed';
        indicator.className = 'auto-save-indicator-inline error';
      }
    }
  }

  private async saveTripData() {
    if (!this.onTripDataUpdate) return;

    try {
      // Show saving indicator
      const indicator = this.container.querySelector('#traveler-save-indicator');
      if (indicator) {
        indicator.textContent = '💾 Saving...';
        indicator.className = 'auto-save-indicator-inline saving';
      }

      await this.onTripDataUpdate(this.tripData);

      // Show success indicator briefly
      if (indicator) {
        indicator.textContent = '✓ Saved';
        indicator.className = 'auto-save-indicator-inline saved';
        setTimeout(() => {
          indicator.textContent = '';
          indicator.className = 'auto-save-indicator-inline';
        }, 2000);
      }
    } catch (error) {
      console.error('Failed to auto-save trip data:', error);
      const indicator = this.container.querySelector('#traveler-save-indicator');
      if (indicator) {
        indicator.textContent = '✗ Failed';
        indicator.className = 'auto-save-indicator-inline error';
      }
    }
  }

  private showSavingIndicator(saving: boolean, success?: boolean, message?: string) {
    const indicators = this.container.querySelectorAll('.auto-save-indicator');
    indicators.forEach(indicator => {
      if (saving) {
        indicator.textContent = '💾 Saving...';
        indicator.className = 'auto-save-indicator saving';
      } else if (success) {
        indicator.textContent = '✓ Saved';
        indicator.className = 'auto-save-indicator saved';
        setTimeout(() => {
          indicator.textContent = '';
          indicator.className = 'auto-save-indicator';
        }, 2000);
      } else {
        indicator.textContent = message || '✗ Save failed';
        indicator.className = 'auto-save-indicator error';
      }
    });
  }

  private updateCostTotals() {
    // Update totals for each country without full re-render
    const countries = new Set<string>();
    (this.tripData.locations || []).forEach(loc => {
      if (loc.country) countries.add(loc.country);
    });

    countries.forEach(country => {
      const countryCosts = (this.tripData.costs || [])
        .filter(c => {
          const location = (this.tripData.locations || []).find(loc => loc.id === c.destination_id);
          return location?.country === country;
        });

      const total = countryCosts.reduce((sum, c) => sum + (c.amount_usd || c.amount || 0), 0);

      const totalElement = this.container.querySelector(`.country-total-row[data-country="${country}"] .country-total-amount`);
      if (totalElement) {
        totalElement.textContent = this.formatCurrency(total);
      }
    });
  }

  private async fetchExchangeRates() {
    try {
      // Using exchangerate-api.io free tier (1500 requests/month)
      const response = await fetch('https://api.exchangerate-api.com/v4/latest/USD');
      const data = await response.json();

      if (data && data.rates) {
        this.exchangeRates = data.rates;
        this.ratesFetchDate = new Date(data.time_last_updated * 1000).toLocaleDateString();
        console.log('✅ Exchange rates fetched:', this.ratesFetchDate);
      }
    } catch (error) {
      console.error('Failed to fetch exchange rates:', error);
      // Set default rates if API fails
      this.exchangeRates = {
        USD: 1,
        // Europe
        EUR: 0.92,
        GBP: 0.79,
        CHF: 0.88,
        NOK: 10.50,
        SEK: 10.30,
        DKK: 6.85,
        // Asia
        JPY: 149.50,
        CNY: 7.24,
        INR: 83.12,
        THB: 34.50,
        VND: 24450,
        SGD: 1.34,
        MYR: 4.65,
        IDR: 15600,
        PHP: 56.50,
        KRW: 1320,
        TWD: 31.50,
        BTN: 83.12,
        NPR: 133,
        // Oceania
        AUD: 1.52,
        NZD: 1.68,
        FJD: 2.24,
        // Americas
        CAD: 1.36,
        BRL: 5.75,
        ARS: 350,
        CLP: 920,
        PEN: 3.70,
        COP: 3900,
        // Africa
        ZAR: 18.50,
        EGP: 30.90,
        MAD: 10.10,
        KES: 129,
        TZS: 2500,
        NAD: 18.50,
        MGA: 4500,
        // Middle East
        AED: 3.67,
        SAR: 3.75,
        ILS: 3.65,
        TRY: 32
      };
      this.ratesFetchDate = 'Using default rates';
    }
  }

  private async refreshExchangeRates(currencies?: string[]): Promise<void> {
    try {
      const response = await fetch('https://api.exchangerate-api.com/v4/latest/USD');
      const data = await response.json();

      if (data && data.rates) {
        // Update specific currencies if provided, otherwise update all
        if (currencies && currencies.length > 0) {
          currencies.forEach(currency => {
            if (data.rates[currency]) {
              this.exchangeRates[currency] = data.rates[currency];
            }
          });
        } else {
          this.exchangeRates = data.rates;
        }
        this.ratesFetchDate = new Date(data.time_last_updated * 1000).toLocaleDateString();
        console.log('✅ Exchange rates refreshed:', currencies ? currencies.join(', ') : 'all');
      }
    } catch (error) {
      console.error('Failed to refresh exchange rates:', error);
      throw error;
    }
  }

  /**
   * Trigger AI research for a transport segment
   */
  private async researchTransportSegment(segmentId: string): Promise<void> {
    try {
      const segment = this.transportSegments.find(s => s.id === segmentId);
      if (!segment) {
        throw new Error('Transport segment not found');
      }

      // Show loading indicator
      const btn = this.container.querySelector(`[data-segment-id="${segmentId}"]`) as HTMLButtonElement;
      if (btn) {
        btn.disabled = true;
        btn.textContent = '🔄 Researching...';
      }

      // Get API configuration
      const config = getRuntimeConfig();
      const apiBaseUrl = config.apiBaseUrl || 'http://localhost:5001';

      // Get scenario ID from URL
      const urlParams = new URLSearchParams(window.location.search);
      const scenarioId = urlParams.get('scenario');
      if (!scenarioId) {
        throw new Error('No scenario ID found in URL');
      }

      // Get destination info for the segment
      const fromLocation = this.tripData.locations.find(
        loc => loc.id === segment.from_destination_id
      );
      const toLocation = this.tripData.locations.find(
        loc => loc.id === segment.to_destination_id
      );

      // Call the transport research API
      const response = await fetch(`${apiBaseUrl}/api/transport/research`, {
        method: 'POST',
        headers: { 'Content-Type': 'application/json' },
        body: JSON.stringify({
          session_id: scenarioId,
          segment_id: segmentId,
          from_destination_name: segment.from_destination_name,
          to_destination_name: segment.to_destination_name,
          from_country: fromLocation?.country || '',
          to_country: toLocation?.country || '',
          departure_date: fromLocation?.departure_date || ''
        })
      });

      if (!response.ok) {
        throw new Error(`Research failed: ${response.statusText}`);
      }

      const result = await response.json();

      // Extract research data from response (API returns it nested in research_result)
      const researchData = result.research_result || result;
      console.log('Research API response:', result);
      console.log('Research data:', researchData);

      // Update segment with research results
      // API returns cost_mid/cost_low/cost_high, we store as researched_cost_*
      const costMid = researchData.researched_cost_mid || researchData.cost_mid;
      const costLow = researchData.researched_cost_low || researchData.cost_low;
      const costHigh = researchData.researched_cost_high || researchData.cost_high;

      if (costMid) {
        // Persist research results to Firestore via update-research API
        try {
          const updateResponse = await fetch(`${apiBaseUrl}/api/transport/update-research`, {
            method: 'POST',
            headers: { 'Content-Type': 'application/json' },
            body: JSON.stringify({
              session_id: scenarioId,
              scenario_id: scenarioId,
              segment_id: segmentId,
              research_data: researchData
            })
          });
          const updateResult = await updateResponse.json();
          console.log('💾 Segment updated in Firestore:', updateResult);
        } catch (updateError) {
          console.error('Failed to save research to Firestore:', updateError);
        }

        // Update local segment data
        Object.assign(segment, {
          researched_cost_low: costLow,
          researched_cost_mid: costMid,
          researched_cost_high: costHigh,
          researched_airlines: researchData.researched_airlines || researchData.airlines,
          researched_duration_hours: researchData.researched_duration_hours || researchData.duration_hours,
          researched_stops: researchData.researched_stops ?? researchData.typical_stops,
          researched_alternatives: researchData.alternatives,
          booking_status: 'researched',
          researched_at: new Date().toISOString()
        });

        // Also update transportSegmentManager if available
        if ((window as any).transportSegmentManager) {
          (window as any).transportSegmentManager.updateSegment(segmentId, segment, scenarioId);
        }

        // Re-render to show updated costs
        await this.render();

        // Show detailed success message like main app
        const airlines = (researchData.airlines || []).slice(0, 3).join(', ') || 'various carriers';
        const alternatives = researchData.alternatives?.length || 0;
        alert(`✅ Research complete! ${this.formatCurrency(costMid)} estimated (${airlines}). Found ${alternatives} alternative routes.`);
      } else {
        // Research completed but no structured pricing data
        console.warn('Research completed but no pricing data returned:', result);
        alert(`⚠️ Research completed but no pricing data was found. Check console for details.`);
      }

    } catch (error) {
      console.error('Error researching transport segment:', error);
      alert(`❌ Research failed: ${error.message}`);

      // Re-enable button
      const btn = this.container.querySelector(`[data-segment-id="${segmentId}"]`) as HTMLButtonElement;
      if (btn) {
        btn.disabled = false;
        btn.textContent = '🤖 Research';
      }
    }
  }

  /**
   * Show transport segment details modal
   */
  private showTransportDetailsModal(segmentId: string): void {
    const segment = this.transportSegments.find(s => s.id === segmentId);
    if (!segment) {
      console.error('Transport segment not found:', segmentId);
      return;
    }

    const icon = segment.transport_mode_icon || this.getTransportIcon(segment.transport_mode);
    const fromName = segment.from_destination_name || 'Unknown';
    const toName = segment.to_destination_name || 'Unknown';
    const mode = segment.transport_mode || 'plane';
    const alternatives = segment.alternatives || segment.researched_alternatives || [];

    // Create modal HTML
    const modalHtml = `
      <div class="transport-details-modal-overlay" id="transport-details-modal">
        <div class="transport-details-modal">
          <div class="modal-header">
            <h3>${icon} ${fromName} → ${toName}</h3>
            <button class="modal-close-btn" title="Close">&times;</button>
          </div>
          <div class="modal-body">
            <div class="details-section">
              <h4>Route Information</h4>
              <div class="details-grid">
                <div class="detail-item">
                  <label>Transport Mode</label>
                  <span>${mode}</span>
                </div>
                ${segment.distance_km ? `
                  <div class="detail-item">
                    <label>Distance</label>
                    <span>${Math.round(segment.distance_km)} km</span>
                  </div>
                ` : ''}
                ${segment.researched_duration_hours || segment.duration_hours ? `
                  <div class="detail-item">
                    <label>Duration</label>
                    <span>${segment.researched_duration_hours || segment.duration_hours} hours</span>
                  </div>
                ` : ''}
                ${segment.researched_stops !== undefined ? `
                  <div class="detail-item">
                    <label>Stops</label>
                    <span>${segment.researched_stops === 0 ? 'Direct' : segment.researched_stops + ' stop(s)'}</span>
                  </div>
                ` : ''}
              </div>
            </div>

            <div class="details-section">
              <h4>Cost Information</h4>
              <div class="details-grid">
                ${segment.estimated_cost_usd ? `
                  <div class="detail-item">
                    <label>Estimated Cost</label>
                    <span>${this.formatCurrency(segment.estimated_cost_usd)}</span>
                  </div>
                ` : ''}
                ${segment.researched_cost_mid ? `
                  <div class="detail-item highlight">
                    <label>Researched Cost (Mid)</label>
                    <span>${this.formatCurrency(segment.researched_cost_mid)}</span>
                  </div>
                ` : ''}
                ${segment.researched_cost_low && segment.researched_cost_high ? `
                  <div class="detail-item">
                    <label>Cost Range</label>
                    <span>${this.formatCurrency(segment.researched_cost_low)} - ${this.formatCurrency(segment.researched_cost_high)}</span>
                  </div>
                ` : ''}
                ${segment.actual_cost_usd ? `
                  <div class="detail-item highlight">
                    <label>Actual Cost</label>
                    <span>${this.formatCurrency(segment.actual_cost_usd)}</span>
                  </div>
                ` : ''}
              </div>
            </div>

            ${segment.researched_airlines && segment.researched_airlines.length > 0 ? `
              <div class="details-section">
                <h4>Airlines</h4>
                <p>${segment.researched_airlines.join(', ')}</p>
              </div>
            ` : ''}

            ${segment.research_notes || segment.booking_tips ? `
              <div class="details-section">
                <h4>Booking Tips</h4>
                <p class="booking-tips">${segment.research_notes || segment.booking_tips}</p>
              </div>
            ` : ''}

            ${alternatives.length > 0 ? `
              <div class="details-section">
                <h4>Alternative Routes (${alternatives.length})</h4>
                <div class="alternatives-list">
                  ${alternatives.map((alt: any, index: number) => `
                    <div class="alternative-item">
                      <div class="alt-header">
                        <strong>#${index + 1}: ${alt.from_airport || alt.from_destination} → ${alt.to_airport || alt.to_destination}</strong>
                        ${alt.savings ? `<span class="savings-badge">💰 Save ${this.formatCurrency(alt.savings)}</span>` : ''}
                      </div>
                      <div class="alt-details">
                        ${alt.cost_mid ? `<span>Cost: ${this.formatCurrency(alt.cost_mid)}</span>` : ''}
                        ${alt.cost_low && alt.cost_high ? `<span>Range: ${this.formatCurrency(alt.cost_low)} - ${this.formatCurrency(alt.cost_high)}</span>` : ''}
                        ${alt.airlines ? `<span>Airlines: ${Array.isArray(alt.airlines) ? alt.airlines.join(', ') : alt.airlines}</span>` : ''}
                        ${alt.duration_hours ? `<span>Duration: ${alt.duration_hours}h</span>` : ''}
                        ${alt.stops !== undefined ? `<span>Stops: ${alt.stops === 0 ? 'Direct' : alt.stops}</span>` : ''}
                      </div>
                      ${alt.notes ? `<p class="alt-notes">${alt.notes}</p>` : ''}
                    </div>
                  `).join('')}
                </div>
              </div>
            ` : ''}

            ${segment.research_sources && segment.research_sources.length > 0 ? `
              <div class="details-section collapsible">
                <h4>Research Sources</h4>
                <ul class="sources-list">
                  ${segment.research_sources.slice(0, 5).map((source: string) => `
                    <li><a href="${source}" target="_blank" rel="noopener">${new URL(source).hostname}</a></li>
                  `).join('')}
                </ul>
              </div>
            ` : ''}

            ${segment.researched_at ? `
              <div class="details-footer">
                <small>Last researched: ${new Date(segment.researched_at).toLocaleString()}</small>
              </div>
            ` : ''}
          </div>
          <div class="modal-footer">
            <button class="btn btn-secondary modal-close-btn">Close</button>
            <a href="/?scenario=${new URLSearchParams(window.location.search).get('scenario')}#transport-${segmentId}"
               class="btn btn-secondary" target="_blank" title="Open in main app for full editing">
              ✏️ Edit in Main App
            </a>
            <button class="btn btn-primary modal-research-btn" data-segment-id="${segmentId}">
              🤖 Re-research
            </button>
          </div>
        </div>
      </div>
    `;

    // Add modal to DOM
    const modalContainer = document.createElement('div');
    modalContainer.innerHTML = modalHtml;
    document.body.appendChild(modalContainer.firstElementChild!);

    // Add event listeners
    const modal = document.getElementById('transport-details-modal');
    if (modal) {
      // Close button handlers
      modal.querySelectorAll('.modal-close-btn').forEach(btn => {
        btn.addEventListener('click', () => modal.remove());
      });

      // Click outside to close
      modal.addEventListener('click', (e) => {
        if (e.target === modal) modal.remove();
      });

      // Escape key to close
      const escHandler = (e: KeyboardEvent) => {
        if (e.key === 'Escape') {
          modal.remove();
          document.removeEventListener('keydown', escHandler);
        }
      };
      document.addEventListener('keydown', escHandler);

      // Re-research button
      const researchBtn = modal.querySelector('.modal-research-btn');
      researchBtn?.addEventListener('click', async () => {
        modal.remove();
        await this.researchTransportSegment(segmentId);
      });
    }
  }

  /**
   * Load and auto-sync transport segments from tripData or API
   */
  private async loadTransportSegments(): Promise<void> {
    console.log('🔍 loadTransportSegments called', {
      hasTransportSegments: !!this.tripData.transport_segments,
      transportSegmentsLength: this.tripData.transport_segments?.length || 0,
      locationsLength: this.tripData.locations?.length || 0,
      hasWindow: !!window.transportSegmentManager
    });

    // First check if transport_segments are already in tripData
    if (this.tripData.transport_segments && this.tripData.transport_segments.length > 0) {
      this.transportSegments = this.tripData.transport_segments;
      console.log(`✅ Loaded ${this.transportSegments.length} transport segments from tripData`);

      // Check if any segments need cost estimates
      const needsEstimates = this.transportSegments.some(
        seg => !seg.researched_cost_mid && (!seg.estimated_cost_usd || seg.estimated_cost_usd === 0)
      );

      if (needsEstimates) {
        console.log('🔄 Some segments need cost estimates, triggering sync with force_recalculate...');
        const urlParams = new URLSearchParams(window.location.search);
        const scenarioId = urlParams.get('scenario');
        if (scenarioId) {
          const config = getRuntimeConfig();
          const apiBaseUrl = config.apiBaseUrl || 'http://localhost:5001';
          try {
            const response = await fetch(`${apiBaseUrl}/api/transport-segments/sync`, {
              method: 'POST',
              headers: { 'Content-Type': 'application/json' },
              body: JSON.stringify({ scenario_id: scenarioId, force_recalculate: true })
            });
            if (response.ok) {
              const data = await response.json();
              this.transportSegments = data.transport_segments || this.transportSegments;
              console.log(`✅ Re-synced segments with estimates`);
            }
          } catch (err) {
            console.warn('Failed to recalculate estimates:', err);
          }
        }
      }
      return;
    }

    // Otherwise, try to sync from API or use the global transport segment manager
    try {
      // Get scenario ID from URL
      const urlParams = new URLSearchParams(window.location.search);
      const scenarioId = urlParams.get('scenario');
      console.log('🔍 Auto-sync check:', { scenarioId, locationsCount: this.tripData.locations?.length || 0 });

      if (scenarioId && this.tripData.locations && this.tripData.locations.length > 1) {
        console.log(`🔄 Auto-syncing transport segments for scenario ${scenarioId}...`);

        // Use the global transport segment manager if available
        if (window.transportSegmentManager && window.transportSegmentManager.syncSegments) {
          const result = await window.transportSegmentManager.syncSegments(scenarioId, this.tripData.locations);
          this.transportSegments = window.transportSegmentManager.segments || [];
          console.log(`✅ Auto-synced ${this.transportSegments.length} transport segments (${result.created} created, ${result.kept} kept, ${result.removed} removed)`);
        } else {
          // Fallback to direct API call
          const config = getRuntimeConfig();
          const apiBaseUrl = config.apiBaseUrl || 'http://localhost:5001';

          const response = await fetch(`${apiBaseUrl}/api/transport-segments/sync`, {
            method: 'POST',
            headers: { 'Content-Type': 'application/json' },
            body: JSON.stringify({ scenario_id: scenarioId })
          });

          if (response.ok) {
            const data = await response.json();
            this.transportSegments = data.transport_segments || [];
            console.log(`✅ Auto-synced ${this.transportSegments.length} transport segments via API (${data.created} created, ${data.kept} kept, ${data.removed} removed)`);
          } else {
            console.warn('Failed to sync transport segments via API');
            this.transportSegments = [];
          }
        }
      } else {
        // No scenario or not enough locations
        if (window.transportSegmentManager && window.transportSegmentManager.segments) {
          this.transportSegments = window.transportSegmentManager.segments;
          console.log(`✅ Loaded ${this.transportSegments.length} transport segments from manager`);
        } else {
          this.transportSegments = [];
          console.log('ℹ️ No transport segments found (need 2+ destinations to create segments)');
        }
      }
    } catch (error) {
      console.error('Error loading/syncing transport segments:', error);
      this.transportSegments = [];
    }
  }

  /**
   * Get the active cost for a transport segment (actual > researched_mid > estimated)
   */
  private getSegmentActiveCost(segment: any): number {
    if (segment.actual_cost_usd && segment.actual_cost_usd > 0) {
      return segment.actual_cost_usd;
    }
    if (segment.researched_cost_mid && segment.researched_cost_mid > 0) {
      return segment.researched_cost_mid;
    }
    return segment.estimated_cost_usd || 0;
  }

  /**
   * Calculate total transport costs
   */
  private calculateTransportTotal(): number {
    return this.transportSegments.reduce((total, segment) => {
      return total + this.getSegmentActiveCost(segment);
    }, 0);
  }

  /**
   * Get status badge for a transport segment
   */
  private getSegmentStatusBadge(segment: any): string {
    const badges: Record<string, any> = {
      'estimated': { color: '#999', text: 'Est', title: 'Estimated cost' },
      'researched': { color: '#3498db', text: 'Researched', title: 'AI researched cost' },
      'booked': { color: '#27ae60', text: 'Booked', title: 'Booked and confirmed' },
      'paid': { color: '#27ae60', text: 'Paid', title: 'Paid in full' },
      'completed': { color: '#27ae60', text: 'Completed', title: 'Travel completed' }
    };

    const badge = badges[segment.booking_status || 'estimated'] || badges['estimated'];
    return `<span class="confidence-badge" style="background: ${badge.color}" title="${badge.title}">${badge.text}</span>`;
  }

  /**
   * Get transport mode icon - matches transport-segment-manager.js
   */
  private getTransportIcon(mode: string | undefined): string {
    const icons: Record<string, string> = {
      'plane': '✈️',
      'train': '🚂',
      'car': '🚗',
      'bus': '🚌',
      'ferry': '🚢',
      'walking': '🚶',
      'other': '🚗'
    };
    return icons[mode || ''] || '✈️';
  }

  private async generateCostsForCountry(country: string, destinationIds: string[]): Promise<any[]> {
    // Get destinations for this country
    const destinations = destinationIds
      .map(id => (this.tripData.locations || []).find(loc => String(loc.id) === id))
      .filter(d => d);

    if (destinations.length === 0) {
      throw new Error('No valid destinations found');
    }

    // Get API configuration
    const config = getRuntimeConfig();
    const apiBaseUrl = config.apiBaseUrl || 'http://localhost:5001';

    // Get scenario ID from URL params
    const urlParams = new URLSearchParams(window.location.search);
    const scenarioId = urlParams.get('scenario');
    if (!scenarioId) {
      throw new Error('No scenario ID found in URL. Please make sure you have a scenario loaded.');
    }

    // Get travel style and num travelers
    const numTravelers = this.tripData.num_travelers || 1;
    const accommodationPref = this.tripData.accommodation_preference || 'mid-range';

    // Generate costs for each destination by calling backend cost research API
    const allCosts: any[] = [];

    for (let i = 0; i < destinations.length; i++) {
      const dest = destinations[i];
      const localCurrency = getCurrencyForDestination(dest.id, this.tripData.locations || []);

      // Build destination name
      const destinationName = `${dest.name || dest.city}, ${dest.country}`;

      // Get previous and next destinations for context
      const previousDest = i > 0 ? destinations[i - 1] : null;
      const nextDest = i < destinations.length - 1 ? destinations[i + 1] : null;

      // Generate default dates if not set (use current date + offset)
      const today = new Date();
      const defaultArrival = dest.arrival_date || today.toISOString().split('T')[0];
      const arrivalDate = new Date(defaultArrival);
      const durationDays = Math.max(1, Math.round(dest.duration_days || 7));
      const departureDate = new Date(arrivalDate);
      departureDate.setDate(departureDate.getDate() + durationDays);
      const defaultDeparture = dest.departure_date || departureDate.toISOString().split('T')[0];

      const payload = {
        session_id: `budget_manager_${Date.now()}`,
        scenario_id: scenarioId,
        destination_name: destinationName,
        destination_id: String(dest.id),
        duration_days: durationDays,
        arrival_date: defaultArrival,
        departure_date: defaultDeparture,
        num_travelers: numTravelers,
        travel_style: accommodationPref,
        previous_destination: previousDest ? `${previousDest.name || previousDest.city}, ${previousDest.country}` : undefined,
        next_destination: nextDest ? `${nextDest.name || nextDest.city}, ${nextDest.country}` : undefined
      };

      // Call backend cost research API
      const response = await fetch(`${apiBaseUrl}/api/costs/research`, {
        method: 'POST',
        headers: {
          'Content-Type': 'application/json',
        },
        body: JSON.stringify(payload)
      });

      if (!response.ok) {
        const errorData = await response.json().catch(() => ({}));
        const errorMessage = errorData.error || errorData.message || `Request failed with status ${response.status}`;
        throw new Error(`Failed to research costs for ${destinationName}: ${errorMessage}`);
      }

      const data = await response.json();

      // Check if research returned partial results
      if (data.status === 'partial') {
        console.warn(`Partial result for ${destinationName}:`, data);
        continue; // Skip this destination
      }

      // The backend saves costs directly to Firestore, but also returns them
      // Extract costs from the response if available
      if (data.research && Array.isArray(data.research)) {
        allCosts.push(...data.research);
      } else if (data.costs_saved) {
        // Costs were saved but not returned - we'll need to fetch them
        // For now, just log success
        console.log(`✓ Generated ${data.costs_saved} costs for ${destinationName}`);
      }
    }

    return allCosts;
  }

  private generateCostPrompt(destinations: any[], country: string): string {
    const numTravelers = this.tripData.num_travelers || 1;
    const travelerComposition = this.tripData.traveler_composition;
    const accommodationPref = this.tripData.accommodation_preference || 'mid-range';

    // Build traveler info string
    let travelerInfo = `Number of travelers: ${numTravelers}`;
    if (travelerComposition) {
      travelerInfo += ` (${travelerComposition.adults} adult${travelerComposition.adults !== 1 ? 's' : ''}`;
      if (travelerComposition.children > 0) {
        travelerInfo += `, ${travelerComposition.children} child${travelerComposition.children !== 1 ? 'ren' : ''}`;
      }
      travelerInfo += ')';
    }
    travelerInfo += `\nAccommodation preference: ${accommodationPref}`;

    const destinationBlocks = destinations.map((dest, index) => {
      const lines = [];
      lines.push(`${index + 1}. ${dest.name}${dest.city ? ` (${dest.city})` : ''}, ${country}`);

      if (dest.region) {
        lines.push(`   Region: ${dest.region}`);
      }

      if (dest.arrivalDate || dest.departureDate || dest.durationDays) {
        const dateBits = [];
        if (dest.arrivalDate) dateBits.push(`Arrive ${dest.arrivalDate}`);
        if (dest.departureDate) dateBits.push(`Depart ${dest.departureDate}`);
        dateBits.push(`${dest.durationDays} days`);
        lines.push(`   Schedule: ${dateBits.join(' • ')}`);
      }

      if (dest.activityType) {
        lines.push(`   Primary focus: ${dest.activityType}`);
      }

      const highlights = (dest.highlights || []).slice(0, 5);
      if (highlights.length) {
        lines.push(`   Highlights: ${highlights.join(', ')}`);
      }

      if (dest.notes) {
        lines.push(`   Notes: ${dest.notes}`);
      }

      lines.push(`   Local Currency: ${dest.localCurrency}`);
      lines.push(`   Destination ID: ${dest.normalizedId}`);
      return lines.join('\n');
    }).join('\n\n');

    return `You are the RTW trip cost-planning assistant. Help estimate costs for the destinations below in ${country}.

TRAVELER INFORMATION:
${travelerInfo}

IMPORTANT PRICING GUIDELINES:
- For PER-PERSON costs (meals, museum entries, individual transport tickets, per-person activity fees):
  Set "scales_with_travelers": true
  Amount should be the per-person rate

- For SHARED/FIXED costs (hotel rooms, rental cars, private tours, taxis):
  Set "scales_with_travelers": false
  Amount should be the total for the entire group

- For ACCOMMODATION: Use ${accommodationPref} level pricing
  * budget: hostels, basic guesthouses, shared accommodations
  * mid-range: 3-star hotels, comfortable B&Bs, decent Airbnbs
  * higher-end: 4-star hotels, upscale boutique properties
  * luxurious: 5-star hotels, luxury resorts, premium accommodations

For each destination, produce 3-6 cost line items that cover major spend categories (accommodation, key activities, food, local transport, other notable expenses). Use realistic amounts appropriate for ${numTravelers} traveler${numTravelers !== 1 ? 's' : ''} and ${accommodationPref} accommodation standards. Amounts should be in the local currency specified for each destination.

Return a single JSON array. Each element must follow exactly:
{
  "destination_id": "<match the Destination ID>",
  "notes": "<optional high-level notes>",
  "costs": [
    {
      "category": "accommodation|activity|food|transport|other",
      "description": "<short human-friendly label>",
      "amount": 0.0,
      "currency": "<local currency code>",
      "date": "YYYY-MM-DD",
      "status": "estimated",
      "source": "ai_estimate",
      "notes": "<optional detail>",
      "pricing_model": {
        "type": "fixed|per_day|per_night|per_person_day|per_person_night",
        "scales_with_travelers": true|false
      }
    }
  ]
}

EXAMPLES:
- Hotel room: amount=150, scales_with_travelers=false, type="per_night" (room rate for entire group)
- Museum entry: amount=20, scales_with_travelers=true, type="fixed" (per-person admission)
- Restaurant meal: amount=25, scales_with_travelers=true, type="per_day" (per-person cost)
- Taxi ride: amount=30, scales_with_travelers=false, type="fixed" (shared ride for group)

Destinations to cover:

${destinationBlocks}

IMPORTANT: Return ONLY the JSON array, no markdown formatting, no explanation text, no code fences. Just the raw JSON array starting with [ and ending with ].`;
  }

  private parseAICostResponse(responseText: string, destinations: any[]): any[] {
    // Try to extract JSON from the response
    let jsonText = responseText.trim();

    // Remove markdown code fences if present
    jsonText = jsonText.replace(/^```json?\s*/i, '').replace(/```\s*$/, '');

    // Try to find JSON array in the text
    const jsonMatch = jsonText.match(/\[[\s\S]*\]/);
    if (jsonMatch) {
      jsonText = jsonMatch[0];
    }

    let parsed;
    try {
      parsed = JSON.parse(jsonText);
    } catch (error) {
      console.error('Failed to parse AI response:', error);
      console.error('Original response text:', responseText);
      console.error('Extracted JSON text:', jsonText);

      // Show a preview in the error message
      const preview = responseText.length > 200
        ? responseText.substring(0, 200) + '...'
        : responseText;
      throw new Error(`Failed to parse AI response as JSON. Response preview: "${preview}"`);
    }

    if (!Array.isArray(parsed)) {
      console.error('Parsed response is not an array:', parsed);
      throw new Error('AI response is not an array');
    }

    // Transform the parsed data into costs format
    const allCosts: any[] = [];

    parsed.forEach((destData: any) => {
      const costs = destData.costs || [];
      costs.forEach((cost: any) => {
        const destId = String(destData.destination_id);
        const destination = destinations.find(d => String(d.id) === destId);

        if (!destination) {
          console.warn(`Destination ${destId} not found in provided destinations`);
          return;
        }

        // Ensure currency is set properly
        const currency = cost.currency || destination.localCurrency || 'USD';

        // Generate cost ID
        const costId = `${destId}_${cost.category}_${Date.now()}_${Math.random().toString(36).substr(2, 9)}`;

        // Calculate amount_usd if currency is not USD
        let amountUsd = cost.amount;
        if (currency !== 'USD' && this.exchangeRates[currency]) {
          amountUsd = cost.amount / this.exchangeRates[currency];
        }

        allCosts.push({
          id: costId,
          destination_id: destData.destination_id,
          category: cost.category || 'other',
          description: cost.description || 'AI Generated Cost',
          amount: Math.round(cost.amount || 0),
          currency: currency,
          amount_usd: Math.round(amountUsd),
          date: cost.date || new Date().toISOString().split('T')[0],
          status: cost.status || 'estimated',
          notes: cost.notes || destData.notes || '',
          source: 'ai_estimate',
          pricing_model: cost.pricing_model || {
            type: 'fixed',
            scales_with_travelers: false  // Default to fixed/shared if not specified
          }
        });
      });
    });

    return allCosts;
  }

  private async showPromptEditModal(prompt: string, title: string): Promise<string | null> {
    return new Promise((resolve) => {
      // Create modal overlay
      const modal = document.createElement('div');
      modal.className = 'prompt-edit-modal-overlay';
      modal.innerHTML = `
        <div class="prompt-edit-modal">
          <div class="prompt-edit-header">
            <h3>${title}</h3>
            <button class="close-modal-btn">×</button>
          </div>
          <div class="prompt-edit-body">
            <p style="margin-bottom: 10px; color: #666; font-size: 13px;">Review and edit the prompt before sending to AI:</p>
            <textarea class="prompt-edit-textarea">${prompt}</textarea>
          </div>
          <div class="prompt-edit-footer">
            <button class="btn-secondary cancel-prompt-btn">Cancel</button>
            <button class="btn-primary generate-with-prompt-btn">Generate Costs</button>
          </div>
        </div>
      `;

      document.body.appendChild(modal);

      const textarea = modal.querySelector('.prompt-edit-textarea') as HTMLTextAreaElement;
      const closeBtn = modal.querySelector('.close-modal-btn');
      const cancelBtn = modal.querySelector('.cancel-prompt-btn');
      const generateBtn = modal.querySelector('.generate-with-prompt-btn');

      const cleanup = () => {
        modal.remove();
      };

      closeBtn?.addEventListener('click', () => {
        cleanup();
        resolve(null);
      });

      cancelBtn?.addEventListener('click', () => {
        cleanup();
        resolve(null);
      });

      generateBtn?.addEventListener('click', () => {
        const editedPrompt = textarea.value;
        cleanup();
        resolve(editedPrompt);
      });

      // Close on overlay click
      modal.addEventListener('click', (e) => {
        if (e.target === modal) {
          cleanup();
          resolve(null);
        }
      });
    });
  }

  private getCurrenciesForCountry(country: string): string[] {
    const countryCosts = (this.tripData.costs || [])
      .filter(c => {
        const location = (this.tripData.locations || []).find(loc => loc.id === c.destination_id);
        return location?.country === country;
      });

    const currencies = new Set<string>();
    countryCosts.forEach(cost => {
      if (cost.currency && cost.currency !== 'USD') {
        currencies.add(cost.currency);
      }
    });

    return Array.from(currencies);
  }

  private getAllCurrencies(): string[] {
    const currencies = new Set<string>();
    (this.tripData.costs || []).forEach(cost => {
      if (cost.currency && cost.currency !== 'USD') {
        currencies.add(cost.currency);
      }
    });
    return Array.from(currencies);
  }

  private updateExchangeRateDisplays(country?: string) {
    // Update exchange rate displays without full re-render
    const costs = country
      ? (this.tripData.costs || []).filter(c => {
          const location = (this.tripData.locations || []).find(loc => loc.id === c.destination_id);
          return location?.country === country;
        })
      : (this.tripData.costs || []);

    costs.forEach(cost => {
      const currency = cost.currency || 'USD';
      if (currency === 'USD') return;

      const costId = cost.id || `${cost.destination_id}_${cost.category}_${Date.now()}`;
      const row = this.container.querySelector(`.editable-cost-row[data-cost-id="${costId}"]`);

      if (row) {
        const rateInfo = row.querySelector('.exchange-rate-info');
        const rate = this.exchangeRates[currency] || 1;

        if (rateInfo) {
          rateInfo.innerHTML = `1 ${currency} = $${(1 / rate).toFixed(4)} USD<br><span class="rate-date">${this.ratesFetchDate}</span>`;
        }
      }
    });
  }

  private convertCurrency(amount: number, fromCurrency: string, toCurrency: string): number {
    if (fromCurrency === toCurrency) return amount;

    // Convert to USD first, then to target currency
    const amountInUSD = fromCurrency === 'USD'
      ? amount
      : amount / (this.exchangeRates[fromCurrency] || 1);

    const result = toCurrency === 'USD'
      ? amountInUSD
      : amountInUSD * (this.exchangeRates[toCurrency] || 1);

    return result;
  }

  private getCurrencySymbol(currency: string): string {
    const symbols: Record<string, string> = {
      USD: '$',
      EUR: '€',
      GBP: '£',
      JPY: '¥',
      AUD: 'A$',
      CAD: 'C$',
      CNY: '¥',
      INR: '₹',
      THB: '฿',
      VND: '₫',
      FJD: 'FJ$',
      SGD: 'S$',
      NZD: 'NZ$'
    };
    return symbols[currency] || currency;
  }

  async updateData(tripData: TripData, budget?: TripBudget) {
    // Save the current open/closed state of country sections before re-rendering
    const openCountries = new Set<string>();
    this.container.querySelectorAll('.item-costs-section').forEach(section => {
      const country = (section as HTMLElement).dataset.country;
      const display = (section as HTMLElement).style.display;
      if (country && display !== 'none') {
        openCountries.add(country);
      }
    });

    this.tripData = tripData;
    if (budget !== undefined) {
      this.budget = budget;
    }
    await this.render();

    // Restore the open/closed state after rendering
    openCountries.forEach(country => {
      const section = this.container.querySelector(`.item-costs-section[data-country="${country}"]`) as HTMLElement;
      if (section) {
        section.style.display = 'block';

        // Auto-resize all textareas in restored sections
        section.querySelectorAll('textarea.auto-resize').forEach(textarea => {
          const el = textarea as HTMLTextAreaElement;
          requestAnimationFrame(() => {
            el.style.height = 'auto';
            el.style.height = el.scrollHeight + 'px';
          });
        });
      }
    });
  }

  private formatCurrency(amount: number): string {
    return `$${Math.round(amount).toLocaleString()}`;
  }

  private getAlertIcon(type: string): string {
    switch (type) {
      case 'exceeded': return '🔴';
      case 'warning': return '⚠️';
      case 'info': return 'ℹ️';
      default: return '📊';
    }
  }

  private getCategoryColor(category: string): string {
    const colors: Record<string, string> = {
      'flight': '#3498db',
      'accommodation': '#e74c3c',
      'activity': '#9b59b6',
      'food': '#f39c12',
      'transport': '#1abc9c',
      'education': '#2ecc71',
      'educational_materials': '#27ae60',
      'educational_activities': '#16a085',
      'other': '#95a5a6'
    };
    return colors[category] || '#95a5a6';
  }

  private getCategoryIcon(category: string): string {
    const icons: Record<string, string> = {
      'flight': '✈️',
      'accommodation': '🏨',
      'activity': '🎯',
      'food': '🍽️',
      'transport': '🚗',
      'education': '📚',
      'educational_materials': '📖',
      'educational_activities': '🎓',
      'other': '📦'
    };
    return icons[category] || '📦';
  }

  private renderCostsTableForCountry(country: string): string {
    const countryCosts = (this.tripData.costs || [])
      .filter(c => {
        const location = (this.tripData.locations || []).find(loc => loc.id === c.destination_id);
        return location?.country === country;
      });

    // Get destinations for this country to allow adding new costs
    const countryDestinations = (this.tripData.locations || [])
      .filter(loc => loc.country === country);

    const hasChanges = Array.from(this.editedCosts.values()).some(cost => {
      const location = (this.tripData.locations || []).find(loc => loc.id === cost.destination_id);
      return location?.country === country;
    });

    if (countryCosts.length === 0) {
      const destinationCount = countryDestinations.length;
      const destinationLabel = destinationCount === 1 ? `${destinationCount} destination` : `${destinationCount} destinations`;

      return `
        <div class="no-costs-container">
          <div class="no-costs-message">
            <p style="margin: 0; color: #666;">No costs recorded for this country yet. Add costs manually below.</p>
          </div>
          ${this.renderAddCostSection(country, countryDestinations)}
        </div>
      `;
    }

    // Group costs by destination
    const costsByDestination: Record<string, any[]> = {};
    countryCosts.forEach(cost => {
      const location = (this.tripData.locations || []).find(loc => loc.id === cost.destination_id);
      const destName = location?.name || location?.city || 'Unknown';
      if (!costsByDestination[destName]) {
        costsByDestination[destName] = [];
      }
      costsByDestination[destName].push(cost);
    });

    const countryCurrencies = this.getCurrenciesForCountry(country);
    const hasCurrencies = countryCurrencies.length > 0;

    // Build exchange rate display for all currencies used in this country
    const ratesDisplay = countryCurrencies.length > 0
      ? countryCurrencies.map(curr => {
          const rate = this.exchangeRates[curr] || 1;
          return `<span class="currency-rate-item">1 ${curr} = $${(1 / rate).toFixed(4)} USD</span>`;
        }).join(' • ')
      : '';

    return `
      <div class="country-costs-table" data-country="${country}">
        <div class="costs-table-actions">
          <button class="btn-sm btn-success add-cost-btn" data-country="${country}">+ Add Cost</button>
          ${hasCurrencies ? `
            <button class="btn-sm btn-secondary refresh-country-rates-btn" data-country="${country}" title="Refresh exchange rates for ${countryCurrencies.join(', ')}">
              🔄 Refresh Rates (${countryCurrencies.join(', ')})
            </button>
          ` : ''}
          <button class="btn-sm btn-secondary regenerate-country-costs-btn" data-country="${country}" data-destinations="${countryDestinations.map(d => d.id).join(',')}" title="Regenerate all costs for this country">
            🔄 Regenerate Costs
          </button>
          <span class="auto-save-indicator"></span>
        </div>
        ${ratesDisplay ? `
          <div class="exchange-rates-header">
            <strong>Exchange Rates:</strong> ${ratesDisplay} <span class="rates-date-small">(${this.ratesFetchDate})</span>
          </div>
        ` : ''}
        ${Object.entries(costsByDestination).map(([destName, costs]) => {
          const firstCost = costs[0];
          const destinationId = firstCost?.destination_id;
          const destLocation = (this.tripData.locations || []).find(loc => loc.id === destinationId);
          const destDays = destLocation?.duration_days || 0;
          const destDateRange = destLocation?.arrival_date && destLocation?.departure_date
            ? `${new Date(destLocation.arrival_date).toLocaleDateString('en-US', { month: 'short', day: 'numeric' })} - ${new Date(destLocation.departure_date).toLocaleDateString('en-US', { month: 'short', day: 'numeric' })}`
            : '';
          return `
          <div class="destination-costs-section" data-destination-id="${destinationId}">
            <div class="destination-header">
              <span>
                ${destName}
                ${destDays || destDateRange ? `<span class="dest-meta">(${destDays ? `${destDays} day${destDays !== 1 ? 's' : ''}` : ''}${destDays && destDateRange ? ' • ' : ''}${destDateRange})</span>` : ''}
              </span>
              <button class="btn-xs btn-secondary regenerate-destination-costs-btn"
                      data-destination-id="${destinationId}"
                      data-destination-name="${destName}"
                      title="Regenerate costs for ${destName}">
                🔄 Regenerate
              </button>
            </div>
            <table class="costs-table editable-costs-table">
              <thead>
                <tr>
                  <th style="width: 140px;">Category</th>
                  <th style="width: 260px;">Description</th>
                  <th style="width: 80px;">Currency</th>
                  <th style="width: 100px;" class="text-right">Amount</th>
                  <th style="width: 100px;" class="text-right">USD</th>
                  <th style="width: 120px;">Status</th>
                  <th style="width: 110px;">Date</th>
                  <th style="width: 200px;">Notes</th>
                  <th style="width: 60px;">Actions</th>
                </tr>
              </thead>
              <tbody>
                ${costs.map(cost => this.renderEditableCostRow(cost)).join('')}
              </tbody>
              <tfoot>
                <tr class="total-row">
                  <td colspan="4"><strong>Subtotal for ${destName}</strong></td>
                  <td class="text-right"><strong>${this.formatCurrency(
                    costs.reduce((sum, c) => sum + (c.amount_usd || c.amount || 0), 0)
                  )}</strong></td>
                  <td colspan="4"></td>
                </tr>
              </tfoot>
            </table>
          </div>
        `;
        }).join('')}
        <div class="country-total-row" data-country="${country}">
          <strong>Total for ${country}:</strong>
          <strong class="country-total-amount">${this.formatCurrency(
            countryCosts.reduce((sum, c) => sum + (c.amount_usd || c.amount || 0), 0)
          )}</strong>
        </div>
        ${this.renderAddCostSection(country, countryDestinations)}
      </div>
    `;
  }

  private renderEditableCostRow(cost: any): string {
    const costId = cost.id || `${cost.destination_id}_${cost.category}_${Date.now()}`;
    const amount = cost.amount || 0;
    const amountUsd = cost.amount_usd || amount;
    // Default to local currency if not set
    const currency = cost.currency || getCurrencyForDestination(cost.destination_id, this.tripData.locations || []);

    // Get research metadata if available
    const confidence = cost.confidence || '';
    const sources = cost.sources || [];
    const amountLow = cost.amount_low;
    const amountMid = cost.amount_mid || amountUsd;
    const amountHigh = cost.amount_high;
    const hasResearchData = confidence || sources.length > 0 || (amountLow && amountHigh);

    // Build confidence indicator
    let confidenceIndicator = '';
    if (confidence) {
      const confidenceColors: Record<string, string> = {
        'high': '#28a745',
        'medium': '#ffc107',
        'low': '#dc3545'
      };
      const confidenceColor = confidenceColors[confidence.toLowerCase()] || '#6c757d';
      confidenceIndicator = `<span class="confidence-badge" style="background-color: ${confidenceColor}" title="Confidence: ${confidence}">${confidence.charAt(0).toUpperCase()}</span>`;
    }

    // Build estimate range display
    let estimateRange = '';
    if (amountLow && amountHigh) {
      estimateRange = `<div class="estimate-range" title="Low: $${Math.round(amountLow)} | Mid: $${Math.round(amountMid)} | High: $${Math.round(amountHigh)}">
        $${Math.round(amountLow)}-$${Math.round(amountHigh)}
      </div>`;
    }

    // Build sources list
    let sourcesHtml = '';
    if (sources.length > 0) {
      const renderedSources = sources.slice(0, 2).map((url: string) => {
        const domain = url.replace(/^https?:\/\/(www\.)?/, '').split('/')[0];
        return `<a href="${url}" target="_blank" class="source-link" title="${url}">${domain}</a>`;
      }).join('');
      const remainingSources = sources.length > 2
        ? `<span class="more-sources" title="${sources.slice(2).join('\n')}">+${sources.length - 2} more</span>`
        : '';
      sourcesHtml = `<div class="cost-sources">${renderedSources}${remainingSources}</div>`;
    }

    return `
      <tr class="editable-cost-row" data-cost-id="${costId}">
        <td>
          <div class="category-cell">
            <span class="category-badge" style="background-color: ${this.getCategoryColor(cost.category || 'other')}">
              ${this.getCategoryIcon(cost.category || 'other')} ${(cost.category || 'other').replace(/_/g, ' ')}
            </span>
            ${confidenceIndicator}
          </div>
        </td>
        <td class="description-cell">
          <div class="description-cell-content">
            <input type="text"
                   class="cost-field-input description-input"
                   data-cost-id="${costId}"
                   data-field="description"
                   value="${cost.description || ''}"
                   placeholder="Description">
            ${sourcesHtml}
          </div>
        </td>
        <td>
          <div class="currency-display-wrapper">
            <div class="currency-code-display">${currency}</div>
          </div>
          <input type="hidden"
                 class="currency-field"
                 data-cost-id="${costId}"
                 data-field="currency"
                 value="${currency}">
        </td>
        <td class="text-right">
          <div class="currency-input-wrapper">
            <span class="currency-symbol">${this.getCurrencySymbol(currency)}</span>
            <input type="number"
                   class="cost-field-input amount-input"
                   data-cost-id="${costId}"
                   data-field="amount"
                   value="${Math.round(amount)}"
                   step="1"
                   min="0">
          </div>
          ${estimateRange}
        </td>
        <td class="text-right">
          <div class="currency-input-wrapper">
            <span class="currency-symbol">$</span>
            <input type="number"
                   class="cost-field-input usd-input"
                   data-cost-id="${costId}"
                   data-field="amount_usd"
                   value="${Math.round(amountUsd)}"
                   step="1"
                   min="0"
                   ${currency === 'USD' ? 'disabled' : ''}>
          </div>
        </td>
        <td>
          <select class="cost-field-select status-select"
                  data-cost-id="${costId}"
                  data-field="status">
            <option value="estimated" ${(cost.status || 'estimated') === 'estimated' ? 'selected' : ''}>Estimated</option>
            <option value="researched" ${cost.status === 'researched' ? 'selected' : ''}>Researched</option>
            <option value="booked" ${cost.status === 'booked' ? 'selected' : ''}>Booked</option>
            <option value="paid" ${cost.status === 'paid' ? 'selected' : ''}>Paid</option>
          </select>
        </td>
        <td>
          <input type="date"
                 class="cost-field-input date-input"
                 data-cost-id="${costId}"
                 data-field="date"
                 value="${cost.date || ''}">
        </td>
        <td>
          <textarea class="cost-field-input notes-input auto-resize"
                    data-cost-id="${costId}"
                    data-field="notes"
                    placeholder="Notes"
                    rows="1">${cost.notes || ''}</textarea>
        </td>
        <td>
          <button class="btn-icon delete-cost-btn" data-cost-id="${costId}" title="Delete cost">🗑️</button>
        </td>
      </tr>
    `;
  }

  private renderAddCostSection(country: string, destinations: any[]): string {
    return `
      <div class="add-cost-section" data-country="${country}" style="display: none;">
        <div class="add-cost-form">
          <h5>Add New Cost for ${country}</h5>
          <div class="form-row">
            <div class="form-group">
              <label>Destination</label>
              <select class="new-cost-field" data-field="destination_id">
                <option value="">Select destination...</option>
                ${destinations.map(dest =>
                  `<option value="${dest.id}">${dest.name || dest.city}</option>`
                ).join('')}
              </select>
            </div>
            <div class="form-group">
              <label>Category</label>
              <select class="new-cost-field" data-field="category">
                <option value="accommodation">🏨 Accommodation</option>
                <option value="food">🍽️ Food</option>
                <option value="transport">🚗 Transport</option>
                <option value="activity">🎯 Activity</option>
                <option value="flight">✈️ Flight</option>
                <option value="other">📦 Other</option>
              </select>
            </div>
          </div>
          <div class="form-row">
            <div class="form-group">
              <label>Description</label>
              <input type="text" class="new-cost-field" data-field="description" placeholder="Description">
            </div>
            <div class="form-group">
              <label>Currency</label>
              <select class="new-cost-field new-cost-currency" data-field="currency">
                <option value="USD">USD</option>
                <option value="EUR">EUR</option>
                <option value="GBP">GBP</option>
                <option value="JPY">JPY</option>
                <option value="AUD">AUD</option>
                <option value="CAD">CAD</option>
                <option value="CNY">CNY</option>
                <option value="INR">INR</option>
                <option value="THB">THB</option>
                <option value="VND">VND</option>
                <option value="FJD">FJD</option>
                <option value="SGD">SGD</option>
                <option value="NZD">NZD</option>
              </select>
            </div>
            <div class="form-group">
              <label>Amount</label>
              <input type="number" class="new-cost-field new-cost-amount" data-field="amount" step="0.01" min="0" value="0">
            </div>
            <div class="form-group">
              <label>Amount (USD)</label>
              <input type="number" class="new-cost-field new-cost-usd" data-field="amount_usd" step="0.01" min="0" value="0">
            </div>
          </div>
          <div class="form-row">
            <div class="form-group">
              <label>Status</label>
              <select class="new-cost-field" data-field="status">
                <option value="estimated">Estimated</option>
                <option value="researched">Researched</option>
                <option value="booked">Booked</option>
                <option value="paid">Paid</option>
              </select>
            </div>
            <div class="form-group">
              <label>Date</label>
              <input type="date" class="new-cost-field" data-field="date">
            </div>
            <div class="form-group">
              <label>Notes</label>
              <input type="text" class="new-cost-field" data-field="notes" placeholder="Notes">
            </div>
          </div>
          <div class="form-actions">
            <button class="btn-sm btn-primary save-new-cost-btn" data-country="${country}">Save New Cost</button>
            <button class="btn-sm btn-secondary cancel-new-cost-btn" data-country="${country}">Cancel</button>
          </div>
        </div>
      </div>
    `;
  }

  private renderCategoryBreakdown(costs: Array<{category?: string, amount?: number, amount_usd?: number}>): string {
    const categoryTotals: Record<string, number> = {};
    let total = 0;

    costs.forEach(cost => {
      const cat = cost.category || 'other';
      const amount = cost.amount_usd || cost.amount || 0;
      categoryTotals[cat] = (categoryTotals[cat] || 0) + amount;
      total += amount;
    });

    if (total === 0) return '';

    return Object.entries(categoryTotals)
      .sort((a, b) => b[1] - a[1])
      .map(([cat, amount]) => {
        const pct = (amount / total) * 100;
        const color = this.getCategoryColor(cat);
        return `<div class="cat-breakdown-item" style="background-color: ${color}" title="${cat.replace(/_/g, ' ')}: ${this.formatCurrency(amount)} (${pct.toFixed(0)}%)"></div>`;
      })
      .join('');
  }

  private getTransportSegments(): any[] {
    // Get segments from the global transport segment manager
    const manager = (window as any).transportSegmentManager;
    if (!manager) return [];
    return manager.getAllSegments() || [];
  }

  private renderTransportSegmentsSection(): string {
    const manager = (window as any).transportSegmentManager;
    const segments = this.getTransportSegments();

    // Always show section header, but with appropriate content based on state
    if (!manager) {
      return `
        <div class="budget-edit-section transport-segments-section">
          <div class="section-header">
            <h4>🚀 Transportation Segments</h4>
          </div>
          <div class="transport-segments-empty">
            <p>Transport segment manager not available. Please refresh the page.</p>
          </div>
        </div>
      `;
    }

    if (segments.length === 0) {
      return `
        <div class="budget-edit-section transport-segments-section">
          <div class="section-header">
            <h4>🚀 Transportation Segments</h4>
          </div>
          <div class="transport-segments-empty">
            <p>No transportation segments found. Segments are created automatically when you have 2+ destinations.</p>
          </div>
        </div>
      `;
    }

    // Calculate totals
    const totalCost = manager ? manager.getTotalCost() : 0;
    const researchedCount = segments.filter((s: any) => s.booking_status === 'researched' || s.researched_cost_mid).length;
    const needsResearchCount = segments.length - researchedCount;

    const getTransportIcon = (mode: string) => {
      const icons: Record<string, string> = {
        'plane': '✈️',
        'train': '🚂',
        'car': '🚗',
        'bus': '🚌',
        'ferry': '🚢',
        'walking': '🚶'
      };
      return icons[mode] || '✈️';
    };

    const getStatusBadge = (segment: any) => {
      if (segment.booking_status === 'paid' || segment.booking_status === 'booked') {
        return `<span class="segment-status-badge status-booked">${segment.booking_status}</span>`;
      } else if (segment.booking_status === 'researched' || segment.researched_cost_mid) {
        return `<span class="segment-status-badge status-researched">researched</span>`;
      } else {
        return `<span class="segment-status-badge status-estimated">estimated</span>`;
      }
    };

    const getActiveCost = (segment: any) => {
      if (segment.actual_cost_usd && segment.actual_cost_usd > 0) {
        return segment.actual_cost_usd;
      }
      if (segment.researched_cost_mid && segment.researched_cost_mid > 0) {
        return segment.researched_cost_mid;
      }
      return segment.estimated_cost_usd || 0;
    };

    const needsResearch = (segment: any) => {
      return !segment.researched_cost_mid && segment.booking_status !== 'booked' && segment.booking_status !== 'paid';
    };

    return `
      <div class="budget-edit-section transport-segments-section">
        <div class="section-header">
          <h4>🚀 Transportation Segments</h4>
          <div class="header-actions">
            <span class="segment-summary">
              ${segments.length} segment${segments.length !== 1 ? 's' : ''} •
              ${researchedCount} researched •
              ${needsResearchCount > 0 ? `<span class="needs-research">${needsResearchCount} need research</span>` : '<span class="all-researched">all researched</span>'}
            </span>
          </div>
        </div>

        <div class="transport-segment-controls">
          <div class="selection-controls">
            <label class="checkbox-label">
              <input type="checkbox" id="select-all-segments" />
              <span>Select All</span>
            </label>
            <label class="checkbox-label">
              <input type="checkbox" id="select-needs-research" />
              <span>Select Needing Research (${needsResearchCount})</span>
            </label>
          </div>
          <div class="action-controls">
            <button class="btn-sm btn-primary" id="research-selected-segments-btn" disabled>
              🔍 Research Selected (<span id="selected-count">0</span>)
            </button>
            <span id="transport-research-status" class="research-status"></span>
          </div>
        </div>

        <div class="transport-segments-list">
          <div class="segments-header">
            <span class="col-select"></span>
            <span class="col-route">Route</span>
            <span class="col-mode">Mode</span>
            <span class="col-cost">Cost</span>
            <span class="col-status">Status</span>
          </div>
          ${segments.map((segment: any, index: number) => {
            const cost = getActiveCost(segment);
            const icon = getTransportIcon(segment.transport_mode);
            const canResearch = needsResearch(segment);
            const fromName = segment.from_name || `Location ${index}`;
            const toName = segment.to_name || `Location ${index + 1}`;

            return `
              <div class="segment-row ${canResearch ? 'needs-research' : ''}" data-segment-id="${segment.id}">
                <span class="col-select">
                  <input type="checkbox"
                         class="segment-checkbox"
                         data-segment-id="${segment.id}"
                         data-from="${fromName}"
                         data-to="${toName}"
                         ${!canResearch ? 'disabled title="Already researched or booked"' : ''} />
                </span>
                <span class="col-route">
                  <span class="route-text">${fromName} → ${toName}</span>
                  ${segment.distance_km ? `<span class="route-distance">${Math.round(segment.distance_km)} km</span>` : ''}
                </span>
                <span class="col-mode">
                  <span class="mode-icon">${icon}</span>
                  <span class="mode-text">${segment.transport_mode || 'plane'}</span>
                </span>
                <span class="col-cost">
                  <span class="cost-value">${this.formatCurrency(cost)}</span>
                  ${segment.researched_cost_low && segment.researched_cost_high ?
                    `<span class="cost-range">${this.formatCurrency(segment.researched_cost_low)} - ${this.formatCurrency(segment.researched_cost_high)}</span>` : ''}
                </span>
                <span class="col-status">
                  ${getStatusBadge(segment)}
                </span>
              </div>
            `;
          }).join('')}
        </div>

        <div class="transport-total">
          <span class="total-label">Total Transportation Cost:</span>
          <span class="total-value">${this.formatCurrency(totalCost)}</span>
        </div>
      </div>
    `;
  }

  private renderTravelerSection(): string {
    const numTravelers = this.tripData.num_travelers || 1;
    const composition = this.tripData.traveler_composition;
    const adults = composition?.adults || numTravelers;
    const children = composition?.children || 0;
    const accommodationPref = this.tripData.accommodation_preference || 'mid-range';

    return `
      <div class="traveler-section">
        <div class="traveler-header">
          <h4>👥 Travelers & Preferences</h4>
          <div style="display: flex; align-items: center; gap: 10px;">
            <span class="traveler-count-badge">${numTravelers} total</span>
            <span id="traveler-save-indicator" class="auto-save-indicator-inline"></span>
          </div>
        </div>
        <div class="traveler-inputs">
          <div class="traveler-input-group">
            <label for="adults-count">Adults:</label>
            <input type="number" id="adults-count" value="${adults}" min="1" max="20" step="1">
          </div>
          <div class="traveler-input-group">
            <label for="children-count">Children:</label>
            <input type="number" id="children-count" value="${children}" min="0" max="20" step="1">
          </div>
        </div>
        <div class="traveler-inputs" style="margin-top: 10px;">
          <div class="traveler-input-group" style="flex: 1;">
            <label for="accommodation-pref">Accommodation:</label>
            <select id="accommodation-pref" class="accommodation-select">
              <option value="budget" ${accommodationPref === 'budget' ? 'selected' : ''}>Budget</option>
              <option value="mid-range" ${accommodationPref === 'mid-range' ? 'selected' : ''}>Mid-range</option>
              <option value="higher-end" ${accommodationPref === 'higher-end' ? 'selected' : ''}>Higher-end</option>
              <option value="luxurious" ${accommodationPref === 'luxurious' ? 'selected' : ''}>Luxurious</option>
            </select>
          </div>
        </div>
        <div class="traveler-note">
          <small>ℹ️ Changes save automatically. Regenerate existing costs to apply updated preferences.</small>
        </div>
      </div>
    `;
  }

  private renderNoBudget(): string {
    const totalCosts = (this.tripData.costs || [])
      .reduce((sum, cost) => sum + (cost.amount_usd || cost.amount || 0), 0);

    return `
      <div class="budget-manager no-budget">
        <div class="budget-header">
          <h3>💰 Budget Management</h3>
          <p class="budget-subtitle">No budget set for this trip</p>
        </div>

        <div class="current-spending">
          <div class="spending-summary">
            <div class="spending-label">Current Total Spending</div>
            <div class="spending-amount">${this.formatCurrency(totalCosts)}</div>
          </div>
        </div>

        <div class="budget-actions">
          <button class="btn-primary" id="create-budget-btn">
            Create Budget (+10% Contingency)
          </button>
          <button class="btn-secondary" id="custom-budget-btn">
            Set Custom Budget
          </button>
        </div>

        <div class="budget-help">
          <p>💡 <strong>Tip:</strong> Setting a budget helps you track spending and receive alerts when approaching limits.</p>
        </div>
      </div>
    `;
  }

  /**
   * Render the transport costs section
   */
  private renderTransportSection(): string {
    if (this.transportSegments.length === 0) {
      return '';
    }

    const transportTotal = this.calculateTransportTotal();
    const currentBudget = this.budget?.total_budget_usd || 0;
    const transportPct = currentBudget > 0 ? (transportTotal / currentBudget * 100) : 0;

    return `
      <div class="budget-edit-section transport-section">
        <div class="section-header">
          <h4>✈️ Inter-Country Transport</h4>
          <div class="transport-summary">
            <span class="transport-total">Total: ${this.formatCurrency(transportTotal)}</span>
            ${currentBudget > 0 ? `<span class="transport-pct">(${transportPct.toFixed(1)}% of budget)</span>` : ''}
          </div>
        </div>

        <div class="transport-segments-list">
          ${this.transportSegments.map(segment => {
            const activeCost = this.getSegmentActiveCost(segment);
            // Use transport_mode_icon if set, otherwise derive from transport_mode
            const icon = segment.transport_mode_icon || this.getTransportIcon(segment.transport_mode);
            const fromName = segment.from_destination_name || 'Unknown';
            const toName = segment.to_destination_name || 'Unknown';
            const mode = segment.transport_mode || 'plane';
            const distance = segment.distance_km ? `${Math.round(segment.distance_km)}km` : '';
            const duration = segment.duration_hours || segment.researched_duration_hours;
            const durationStr = duration ? `${duration}h` : '';
            const airlines = segment.researched_airlines && segment.researched_airlines.length > 0
              ? segment.researched_airlines.join(', ')
              : '';
            const statusBadge = this.getSegmentStatusBadge(segment);
            const researchedDate = segment.researched_at
              ? new Date(segment.researched_at).toLocaleDateString()
              : '';
            const alternatives = segment.alternatives || segment.researched_alternatives;
            const hasAlternatives = alternatives && alternatives.length > 0;
            const hasResearchData = segment.booking_status === 'researched' || segment.researched_cost_mid;

            // Check if research is old (>30 days)
            let researchAge = '';
            if (segment.researched_at) {
              const ageInDays = Math.floor((Date.now() - new Date(segment.researched_at).getTime()) / (1000 * 60 * 60 * 24));
              if (ageInDays > 30) {
                researchAge = `<span class="research-old" title="Research is ${ageInDays} days old">⚠️ Old</span>`;
              } else if (ageInDays > 7) {
                researchAge = `<span class="research-aging" title="Research is ${ageInDays} days old">⏰</span>`;
              }
            }

            return `
              <div class="transport-segment-item" data-segment-id="${segment.id}">
                <div class="segment-header">
                  <div class="segment-route">
                    <span class="segment-icon">${icon}</span>
                    <span class="segment-from">${fromName}</span>
                    <span class="segment-arrow">→</span>
                    <span class="segment-to">${toName}</span>
                    <span class="segment-mode">${mode}</span>
                    ${distance ? `<span class="segment-distance">• ${distance}</span>` : ''}
                    ${durationStr ? `<span class="segment-duration">• ${durationStr}</span>` : ''}
                  </div>
                  <div class="segment-actions">
                    ${hasResearchData ? `
                      <button class="btn-xs btn-secondary transport-details-btn"
                              data-segment-id="${segment.id}"
                              title="View research details">
                        📋 Details
                      </button>
                    ` : ''}
                    <button class="btn-xs btn-primary transport-research-btn"
                            data-segment-id="${segment.id}"
                            title="Research cost with AI">
                      🤖 Research
                    </button>
                  </div>
                </div>
                <div class="segment-details">
                  <div class="segment-cost">
                    <span class="cost-value">${this.formatCurrency(activeCost)}</span>
                    ${statusBadge}
                    ${researchAge}
                  </div>
                  ${airlines ? `<div class="segment-airlines">✈️ ${airlines}</div>` : ''}
                  ${segment.researched_cost_low && segment.researched_cost_high ? `
                    <div class="segment-range">
                      Range: ${this.formatCurrency(segment.researched_cost_low)} - ${this.formatCurrency(segment.researched_cost_high)}
                    </div>
                  ` : ''}
                  ${hasAlternatives ? `
                    <div class="segment-alternatives">
                      <span class="alternatives-badge">💡 ${alternatives.length} alternative${alternatives.length > 1 ? 's' : ''} found</span>
                    </div>
                  ` : ''}
                  ${segment.notes ? `<div class="segment-notes">📝 ${segment.notes}</div>` : ''}
                  ${researchedDate ? `<div class="segment-researched">Last researched: ${researchedDate}</div>` : ''}
                </div>
              </div>
            `;
          }).join('')}
        </div>
      </div>
    `;
  }

  private renderBudgetStatus(): string {
    if (!this.budget) return this.renderNoBudget();

    const status = calculateBudgetStatus(this.budget, this.tripData);

    // Add transport costs to the total spent
    const transportTotal = this.calculateTransportTotal();
    const totalSpentWithTransport = status.total_spent + transportTotal;
    const totalRemainingWithTransport = status.total_budget - totalSpentWithTransport;
    const percentageUsedWithTransport = (totalSpentWithTransport / status.total_budget) * 100;

    const progressBarClass = percentageUsedWithTransport > 100 ? 'over-budget' :
                            percentageUsedWithTransport > 90 ? 'warning' :
                            percentageUsedWithTransport > 80 ? 'caution' : '';
    const progressWidth = Math.min(percentageUsedWithTransport, 100);

    // Get all categories and countries from trip data
    const categories = new Set<string>();
    const countries = new Set<string>();

    (this.tripData.costs || []).forEach(cost => {
      if (cost.category) categories.add(cost.category);
    });

    (this.tripData.locations || []).forEach(loc => {
      if (loc.country) countries.add(loc.country);
    });

    const currentBudget = this.budget.total_budget_usd || 0;
    const allCurrencies = this.getAllCurrencies();
    const hasAnyCurrencies = allCurrencies.length > 0;

    return `
      <div class="budget-manager integrated">
        <div class="budget-header-compact">
          <div class="header-row">
            <h3>💰 Budget Management</h3>
            <div class="header-actions">
              ${hasAnyCurrencies ? `
                <button class="btn-secondary-sm" id="refresh-all-rates-btn" title="Refresh all exchange rates (${allCurrencies.join(', ')})">
                  🔄 Refresh All Rates
                </button>
              ` : ''}
              <span id="budget-save-indicator" class="auto-save-indicator-inline"></span>
            </div>
          </div>
          <div class="budget-overview-compact">
            <div class="budget-field">
              <label>Total:</label>
              <input type="number" id="total-budget" value="${currentBudget}" min="0" step="100">
              <span>USD</span>
            </div>
            <div class="budget-field">
              <label>Contingency:</label>
              <input type="number" id="contingency-pct" value="${this.budget.contingency_pct || 0}" min="0" max="100" step="1">
              <span>%</span>
            </div>
            <div class="budget-stat">
              <span class="stat-label">Estimated:</span>
              <span class="stat-value ${progressBarClass}">${this.formatCurrency(totalSpentWithTransport)} <span class="stat-pct">(${percentageUsedWithTransport.toFixed(1)}%)</span></span>
              ${transportTotal > 0 ? `<div class="stat-breakdown">In-country: ${this.formatCurrency(status.total_spent)} | Transport: ${this.formatCurrency(transportTotal)}</div>` : ''}
            </div>
            <div class="budget-stat">
              <span class="stat-label">Remaining:</span>
              <span class="stat-value ${totalRemainingWithTransport < 0 ? 'negative' : 'positive'}">
                ${this.formatCurrency(totalRemainingWithTransport)}
              </span>
            </div>
          </div>
          <div class="budget-progress-compact">
            <div class="progress-bar ${progressBarClass}">
              <div class="progress-fill" style="width: ${progressWidth}%"></div>
            </div>
          </div>
        </div>

        <!-- Traveler Information -->
        ${this.renderTravelerSection()}

        <!-- Alerts -->
        ${status.alerts.length > 0 ? `
          <div class="budget-alerts">
            <h4>🔔 Alerts</h4>
            ${status.alerts.map(alert => `
              <div class="budget-alert alert-${alert.type}">
                <span class="alert-icon">${this.getAlertIcon(alert.type)}</span>
                <span class="alert-message">${alert.message}</span>
              </div>
            `).join('')}
          </div>
        ` : ''}

        <!-- Inter-Country Transport -->
        ${this.renderTransportSection()}

        <!-- Budget by Country -->
        ${countries.size > 0 ? `
          <div class="budget-edit-section">
            <div class="section-header">
              <h4>🌍 Budget by Country</h4>
              <div class="mode-controls">
                <button class="btn-xs btn-secondary" id="show-all-costs-btn" title="Expand all cost sections">📂 Show All Costs</button>
                <button class="btn-xs btn-secondary" id="hide-all-costs-btn" title="Collapse all cost sections" style="display: none;">📁 Hide All Costs</button>
                <span class="mode-indicator" id="country-mode-indicator">Mode: Dollar Amounts</span>
                <div class="country-mode-selector">
                  <button class="mode-btn active" data-mode="dollars" id="country-mode-dollars">$</button>
                  <button class="mode-btn" data-mode="percent" id="country-mode-percent">%</button>
                  <button class="mode-btn" data-mode="perday" id="country-mode-perday">$/day</button>
                </div>
              </div>
            </div>

            <!-- Group note for countries -->
            <div class="group-note-section">
              <label class="note-label">📝 Country Budget Notes:</label>
              <textarea class="group-note-input"
                        id="country-group-note"
                        placeholder="Add notes about country budgeting strategy..."
                        rows="2">${this.budget?.country_group_note || ''}</textarea>
            </div>

            <!-- Always-visible budget summary for countries -->
            <div class="budget-summary-box">
              <div class="summary-row">
                <span class="summary-label">Total Budget:</span>
                <span class="summary-value" id="country-total-budget">${this.formatCurrency(currentBudget)}</span>
              </div>
              <div class="summary-row">
                <span class="summary-label">Allocated to Countries:</span>
                <span class="summary-value" id="country-total-allocated">${this.formatCurrency(
                  Array.from(countries).reduce((sum, country) => {
                    return sum + (this.budget?.budgets_by_country?.[country] || 0);
                  }, 0)
                )}</span>
                <span class="summary-percentage" id="country-total-pct">${currentBudget > 0 ?
                  ((Array.from(countries).reduce((sum, country) => sum + (this.budget?.budgets_by_country?.[country] || 0), 0) / currentBudget) * 100).toFixed(1) : 0}%</span>
              </div>
              <div class="summary-row">
                <span class="summary-label">Unallocated:</span>
                <span class="summary-value" id="country-unallocated">${this.formatCurrency(
                  currentBudget - Array.from(countries).reduce((sum, country) => sum + (this.budget?.budgets_by_country?.[country] || 0), 0)
                )}</span>
              </div>
            </div>

            <div id="country-allocation-status" style="display: none;" class="allocation-status">
              <div class="allocation-info">
                <strong>Total Allocated:</strong> <span id="country-total-allocated-pct">0</span>%
              </div>
              <div id="country-allocation-remainder" class="allocation-remainder"></div>
            </div>

            <div class="budget-items-edit">
              ${Array.from(countries).map(country => {
                const countryDays = (this.tripData.locations || [])
                  .filter(loc => loc.country === country)
                  .reduce((sum, loc) => sum + (loc.duration_days || 0), 0);

                const countryCostsArray = (this.tripData.costs || [])
                  .filter(c => {
                    const location = (this.tripData.locations || []).find(loc => loc.id === c.destination_id);
                    return location?.country === country;
                  });

                // Get destinations for this country for the Generate Costs button
                const countryDestinations = (this.tripData.locations || [])
                  .filter(loc => loc.country === country);

                // Calculate date range for country
                const countryDates = countryDestinations
                  .filter(loc => loc.arrival_date || loc.departure_date)
                  .map(loc => ({
                    arrival: loc.arrival_date ? new Date(loc.arrival_date) : null,
                    departure: loc.departure_date ? new Date(loc.departure_date) : null
                  }))
                  .filter(d => d.arrival || d.departure);

                let countryDateRange = '';
                if (countryDates.length > 0) {
                  const validArrivals = countryDates.filter(d => d.arrival).map(d => d.arrival!);
                  const validDepartures = countryDates.filter(d => d.departure).map(d => d.departure!);

                  if (validArrivals.length > 0 && validDepartures.length > 0) {
                    const earliestArrival = new Date(Math.min(...validArrivals.map(d => d.getTime())));
                    const latestDeparture = new Date(Math.max(...validDepartures.map(d => d.getTime())));
                    countryDateRange = `${earliestArrival.toLocaleDateString('en-US', { month: 'short', day: 'numeric' })} - ${latestDeparture.toLocaleDateString('en-US', { month: 'short', day: 'numeric', year: 'numeric' })}`;
                  }
                }

                const countryCosts = countryCostsArray.reduce((sum, c) => sum + (c.amount_usd || c.amount || 0), 0);
                const categoryBreakdown = this.renderCategoryBreakdown(countryCostsArray);

                const countryBudget = this.budget?.budgets_by_country?.[country] || countryCosts * 1.1;
                const budgetPerDay = countryDays > 0 ? countryBudget / countryDays : 0;
                const countryPct = currentBudget > 0 ? (countryBudget / currentBudget * 100) : 0;
                const pct = status.by_country[country]?.percentage || 0;
                const barClass = pct > 100 ? 'over-budget' : pct > 90 ? 'warning' : '';
                const countryNote = this.budget?.country_notes?.[country] || '';

                // Determine which button to show: Generate Costs or View Costs
                const hasCosts = countryCostsArray.length > 0;
                const destinationLabel = countryDestinations.length === 1
                  ? '1 destination'
                  : `${countryDestinations.length} destinations`;

                const costsButton = hasCosts
                  ? `<button class="costs-toggle-btn" data-country="${country}" title="View Costs">
                       💰 View Costs (${countryCostsArray.length})
                     </button>`
                  : `<button class="generate-costs-btn inline-generate-btn"
                             data-country="${country}"
                             data-destinations="${countryDestinations.map(d => d.id).join(',')}"
                             title="Generate AI cost estimates">
                       🤖 Generate Costs (${destinationLabel})
                     </button>`;

                return `
                  <div class="budget-item-edit">
                    <div class="item-header-row">
                      <div class="item-label-with-note">
                        <span class="item-label-text">
                          ${country}
                          <span class="days-label">(${countryDays} day${countryDays !== 1 ? 's' : ''}${countryDateRange ? ` • ${countryDateRange}` : ''})</span>
                        </span>
                        <button class="note-toggle-btn" data-country="${country}" title="${countryNote ? 'Edit Note' : 'Add Note'}">
                          ${countryNote ? '📝' : '📄'}
                        </button>
                        ${countryNote ? `<span class="inline-note">${countryNote}</span>` : ''}
                        ${costsButton}
                      </div>
                    </div>
                    <div class="item-input-row">
                      <div class="input-with-unit">
                        <input type="number"
                               class="country-input"
                               data-country="${country}"
                               data-days="${countryDays}"
                               data-dollar-value="${Math.round(countryBudget)}"
                               value="${Math.round(countryBudget)}"
                               min="0"
                               step="10">
                        <span class="input-unit" data-country="${country}">USD</span>
                      </div>
                      <span class="calc-arrow">→</span>
                      <div class="calculated-display">
                        <span class="calc-value" data-country="${country}">${countryPct.toFixed(1)}%</span>
                      </div>
                      <div class="item-status">
                        <span class="country-per-day-display" data-country="${country}">$${Math.round(budgetPerDay)}/day</span>
                        <div class="est-cost-with-breakdown">
                          <span class="current-spend">Est: ${this.formatCurrency(countryCosts)}</span>
                          ${categoryBreakdown ? `<div class="cat-breakdown-bar">${categoryBreakdown}</div>` : ''}
                        </div>
                        <div class="mini-progress-bar ${barClass}">
                          <div class="mini-progress-fill" style="width: ${Math.min(pct, 100)}%"></div>
                        </div>
                      </div>
                    </div>
                    <div class="item-note-section" data-country="${country}" style="display: none">
                      <textarea class="item-note-input"
                                data-country="${country}"
                                placeholder="Add notes about this country budget..."
                                rows="2">${countryNote}</textarea>
                    </div>
                    <div class="item-costs-section" data-country="${country}" style="display: none">
                      ${this.renderCostsTableForCountry(country)}
                    </div>
                  </div>
                `;
              }).join('')}
            </div>
          </div>
        ` : ''}

        <!-- Budget by Category -->
        <div class="budget-edit-section">
          <div class="section-header">
            <h4>📊 Budget by Category</h4>
            <div class="mode-controls">
              <span class="mode-indicator" id="category-mode-indicator">Mode: Dollar Amounts</span>
              <label class="toggle-switch">
                <input type="checkbox" id="category-mode-toggle">
                <span class="toggle-slider"></span>
                <span class="toggle-label">Use %</span>
              </label>
            </div>
          </div>

          <!-- Group note for categories -->
          <div class="group-note-section">
            <label class="note-label">📝 Category Budget Notes:</label>
            <textarea class="group-note-input"
                      id="category-group-note"
                      placeholder="Add notes about category budgeting strategy..."
                      rows="2">${this.budget?.category_group_note || ''}</textarea>
          </div>

          <!-- Always-visible budget summary -->
          <div class="budget-summary-box">
            <div class="summary-row">
              <span class="summary-label">Total Budget:</span>
              <span class="summary-value" id="category-total-budget">${this.formatCurrency(currentBudget)}</span>
            </div>
            <div class="summary-row">
              <span class="summary-label">Allocated to Categories:</span>
              <span class="summary-value" id="category-total-allocated">${this.formatCurrency(
                Array.from(categories).reduce((sum, cat) => {
                  return sum + (this.budget?.budgets_by_category?.[cat] || 0);
                }, 0)
              )}</span>
              <span class="summary-percentage" id="category-total-pct">${currentBudget > 0 ?
                ((Array.from(categories).reduce((sum, cat) => sum + (this.budget?.budgets_by_category?.[cat] || 0), 0) / currentBudget) * 100).toFixed(1) : 0}%</span>
            </div>
            <div class="summary-row">
              <span class="summary-label">Unallocated:</span>
              <span class="summary-value" id="category-unallocated">${this.formatCurrency(
                currentBudget - Array.from(categories).reduce((sum, cat) => sum + (this.budget?.budgets_by_category?.[cat] || 0), 0)
              )}</span>
            </div>
          </div>

          <div id="allocation-status" style="display: none;" class="allocation-status">
            <div class="allocation-info">
              <strong>Total Allocated:</strong> <span id="total-allocated-pct">0</span>%
            </div>
            <div id="allocation-remainder" class="allocation-remainder"></div>
          </div>

          <div class="budget-items-edit">
            ${Array.from(categories).map(cat => {
              const catCosts = (this.tripData.costs || [])
                .filter(c => c.category === cat)
                .reduce((sum, c) => sum + (c.amount_usd || c.amount || 0), 0);
              const catBudget = this.budget?.budgets_by_category?.[cat] || catCosts * 1.1;
              const catPct = currentBudget > 0 ? (catBudget / currentBudget * 100) : 0;
              const pct = status.by_category[cat]?.percentage || 0;
              const barClass = pct > 100 ? 'over-budget' : pct > 90 ? 'warning' : '';

              const catNote = this.budget?.category_notes?.[cat] || '';
              return `
                <div class="budget-item-edit">
                  <div class="item-header-row">
                    <div class="item-label-with-note">
                      <span class="item-label-text">${cat.replace(/_/g, ' ')}</span>
                      <button class="note-toggle-btn" data-category="${cat}" title="${catNote ? 'Edit Note' : 'Add Note'}">
                        ${catNote ? '📝' : '📄'}
                      </button>
                      ${catNote ? `<span class="inline-note">${catNote}</span>` : ''}
                    </div>
                  </div>
                  <div class="item-input-row">
                    <div class="input-with-unit">
                      <input type="number"
                             class="cat-input"
                             data-category="${cat}"
                             data-dollar-value="${Math.round(catBudget)}"
                             value="${Math.round(catBudget)}"
                             min="0"
                             step="10">
                      <span class="input-unit" data-category="${cat}">USD</span>
                    </div>
                    <span class="calc-arrow">→</span>
                    <div class="calculated-display">
                      <span class="calc-value" data-category="${cat}">${catPct.toFixed(1)}%</span>
                    </div>
                    <div class="item-status">
                      <span class="current-spend">Est: ${this.formatCurrency(catCosts)}</span>
                      <div class="mini-progress-bar ${barClass}">
                        <div class="mini-progress-fill" style="width: ${Math.min(pct, 100)}%"></div>
                      </div>
                    </div>
                  </div>
                  <div class="item-note-section" data-category="${cat}" style="display: none">
                    <textarea class="item-note-input"
                              data-category="${cat}"
                              placeholder="Add notes about this category budget..."
                              rows="2">${catNote}</textarea>
                  </div>
                </div>
              `;
            }).join('')}
          </div>
        </div>

        <!-- Transportation Segments -->
        ${this.renderTransportSegmentsSection()}
      </div>
    `;
  }

  private attachEventListeners() {
    // Create budget button
    const createBtn = this.container.querySelector('#create-budget-btn');
    createBtn?.addEventListener('click', async () => {
      const newBudget = createDefaultBudget(this.tripData, 10);
      this.budget = newBudget;
      this.onBudgetUpdate?.(newBudget);
      await this.render();
    });

    // Custom budget button
    const customBtn = this.container.querySelector('#custom-budget-btn');
    customBtn?.addEventListener('click', async () => {
      const newBudget = createDefaultBudget(this.tripData, 10);
      this.budget = newBudget;
      this.onBudgetUpdate?.(newBudget);
      await this.render();
    });

    // Auto-save travelers on input change
    const adultsInput = this.container.querySelector('#adults-count') as HTMLInputElement;
    const childrenInput = this.container.querySelector('#children-count') as HTMLInputElement;

    const updateTravelerCount = () => {
      if (!adultsInput || !childrenInput) return;

      const adults = parseInt(adultsInput.value) || 1;
      const children = parseInt(childrenInput.value) || 0;
      const total = adults + children;

      // Update tripData
      this.tripData.num_travelers = total;
      this.tripData.traveler_composition = {
        adults: adults,
        children: children
      };

      // Update badge
      const badge = this.container.querySelector('.traveler-count-badge');
      if (badge) {
        badge.textContent = `${total} total`;
      }

      // Schedule auto-save
      this.scheduleTripDataAutoSave();
    };

    adultsInput?.addEventListener('input', updateTravelerCount);
    childrenInput?.addEventListener('input', updateTravelerCount);

    // Auto-save accommodation preference
    const accommodationSelect = this.container.querySelector('#accommodation-pref') as HTMLSelectElement;
    accommodationSelect?.addEventListener('change', () => {
      this.tripData.accommodation_preference = accommodationSelect.value as any;
      this.scheduleTripDataAutoSave();
    });

    // Transport research buttons
    this.container.querySelectorAll('.transport-research-btn').forEach(btn => {
      btn.addEventListener('click', async (e) => {
        const target = e.target as HTMLButtonElement;
        const segmentId = target.dataset.segmentId;
        if (segmentId) {
          await this.researchTransportSegment(segmentId);
        }
      });
    });

    // Transport details buttons
    this.container.querySelectorAll('.transport-details-btn').forEach(btn => {
      btn.addEventListener('click', (e) => {
        const target = e.target as HTMLButtonElement;
        const segmentId = target.dataset.segmentId;
        if (segmentId) {
          this.showTransportDetailsModal(segmentId);
        }
      });
    });

    // If budget exists, attach integrated edit listeners
    if (this.budget) {
      this.attachBudgetEditListeners();
    }
  }

  private attachBudgetEditListeners() {
    const totalBudgetInput = this.container.querySelector('#total-budget') as HTMLInputElement;
    const contingencyInput = this.container.querySelector('#contingency-pct') as HTMLInputElement;

    if (!totalBudgetInput) return;

    // Category mode toggle logic
    const categoryModeToggle = this.container.querySelector('#category-mode-toggle') as HTMLInputElement;
    const categoryModeIndicator = this.container.querySelector('#category-mode-indicator') as HTMLElement;
    const allocationStatus = this.container.querySelector('#allocation-status') as HTMLElement;
    const totalAllocatedSpan = this.container.querySelector('#total-allocated-pct') as HTMLElement;
    const allocationRemainder = this.container.querySelector('#allocation-remainder') as HTMLElement;

    let isPercentageMode = false;

    // Update budget summary for categories
    const updateCategorySummary = () => {
      const totalBudget = parseFloat(totalBudgetInput.value) || 0;
      let totalAllocated = 0;

      this.container.querySelectorAll('.cat-input').forEach(input => {
        const el = input as HTMLInputElement;
        const dollarValue = parseFloat(el.dataset.dollarValue!) || 0;
        totalAllocated += dollarValue;
      });

      const categoryTotalBudgetEl = this.container.querySelector('#category-total-budget') as HTMLElement;
      const categoryTotalEl = this.container.querySelector('#category-total-allocated') as HTMLElement;
      const categoryPctEl = this.container.querySelector('#category-total-pct') as HTMLElement;
      const categoryUnallocatedEl = this.container.querySelector('#category-unallocated') as HTMLElement;

      // Update total budget display
      if (categoryTotalBudgetEl) {
        categoryTotalBudgetEl.textContent = `$${Math.round(totalBudget).toLocaleString()}`;
      }

      if (categoryTotalEl) {
        categoryTotalEl.textContent = `$${totalAllocated.toLocaleString()}`;
      }
      if (categoryPctEl) {
        const pct = totalBudget > 0 ? (totalAllocated / totalBudget * 100) : 0;
        categoryPctEl.textContent = `${pct.toFixed(1)}%`;

        // Color code based on allocation status
        if (Math.abs(pct - 100) < 0.1) {
          categoryPctEl.style.color = '#28a745'; // Green for fully allocated
        } else if (pct > 100) {
          categoryPctEl.style.color = '#dc3545'; // Red for over-allocated
        } else {
          categoryPctEl.style.color = '#ffc107'; // Orange for under-allocated
        }
      }
      if (categoryUnallocatedEl) {
        const unallocated = totalBudget - totalAllocated;
        categoryUnallocatedEl.textContent = `$${unallocated.toLocaleString()}`;

        // Color code the unallocated amount
        if (Math.abs(unallocated) < 1) {
          categoryUnallocatedEl.style.color = '#28a745';
        } else if (unallocated < 0) {
          categoryUnallocatedEl.style.color = '#dc3545';
        } else {
          categoryUnallocatedEl.style.color = '#ffc107';
        }
      }
    };

    // Update calculated displays for categories
    const updateCalculatedDisplays = () => {
      const totalBudget = parseFloat(totalBudgetInput.value) || 0;

      this.container.querySelectorAll('.cat-input').forEach(input => {
        const el = input as HTMLInputElement;
        const category = el.dataset.category!;
        const calcValueSpan = this.container.querySelector(`.calc-value[data-category="${category}"]`) as HTMLElement;

        if (isPercentageMode) {
          const pct = parseFloat(el.value) || 0;
          const dollars = Math.round(totalBudget * pct / 100);
          calcValueSpan.textContent = `$${dollars.toLocaleString()}`;
          el.dataset.dollarValue = dollars.toString();
        } else {
          const dollars = parseFloat(el.value) || 0;
          const pct = totalBudget > 0 ? (dollars / totalBudget * 100) : 0;
          calcValueSpan.textContent = `${pct.toFixed(1)}%`;
          el.dataset.dollarValue = dollars.toString();
        }
      });

      if (isPercentageMode) {
        updateAllocationStatus();
      }

      updateCategorySummary();
    };

    // Update allocation status for categories
    const updateAllocationStatus = () => {
      let totalPct = 0;
      this.container.querySelectorAll('.cat-input').forEach(input => {
        const el = input as HTMLInputElement;
        totalPct += parseFloat(el.value) || 0;
      });

      totalAllocatedSpan.textContent = totalPct.toFixed(1);

      const remainder = 100 - totalPct;
      const absRemainder = Math.abs(remainder);

      if (Math.abs(remainder) < 0.1) {
        allocationRemainder.textContent = '✓ Fully Allocated';
        allocationRemainder.style.color = '#28a745';
      } else if (remainder > 0) {
        allocationRemainder.textContent = `${absRemainder.toFixed(1)}% Unallocated`;
        allocationRemainder.style.color = '#ffc107';
      } else {
        allocationRemainder.textContent = `${absRemainder.toFixed(1)}% Over-allocated`;
        allocationRemainder.style.color = '#dc3545';
      }
    };

    // Category toggle between % and $
    categoryModeToggle?.addEventListener('change', () => {
      isPercentageMode = categoryModeToggle.checked;
      const totalBudget = parseFloat(totalBudgetInput.value) || 0;

      categoryModeIndicator.textContent = isPercentageMode ? 'Mode: Percentages' : 'Mode: Dollar Amounts';
      allocationStatus.style.display = isPercentageMode ? 'block' : 'none';

      this.container.querySelectorAll('.cat-input').forEach(input => {
        const el = input as HTMLInputElement;
        const category = el.dataset.category!;
        const unitSpan = this.container.querySelector(`.input-unit[data-category="${category}"]`) as HTMLElement;
        const currentDollarValue = parseFloat(el.dataset.dollarValue!) || parseFloat(el.value) || 0;

        if (isPercentageMode) {
          const pct = totalBudget > 0 ? (currentDollarValue / totalBudget * 100) : 0;
          el.value = pct.toFixed(1);
          el.step = '0.1';
          el.max = '100';
          unitSpan.textContent = '%';
        } else {
          el.value = Math.round(currentDollarValue).toString();
          el.step = '10';
          el.removeAttribute('max');
          unitSpan.textContent = 'USD';
        }
      });

      updateCalculatedDisplays();
    });

    // Update category displays when inputs change
    this.container.querySelectorAll('.cat-input').forEach(input => {
      input.addEventListener('input', () => {
        updateCalculatedDisplays();
      });
    });

    // Update when total budget changes
    totalBudgetInput.addEventListener('input', () => {
      updateCalculatedDisplays();
      updateCountryCalculatedDisplays();
    });

    // Country mode selector logic
    const countryModeIndicator = this.container.querySelector('#country-mode-indicator') as HTMLElement;
    const countryAllocationStatus = this.container.querySelector('#country-allocation-status') as HTMLElement;
    const countryTotalAllocatedSpan = this.container.querySelector('#country-total-allocated-pct') as HTMLElement;
    const countryAllocationRemainder = this.container.querySelector('#country-allocation-remainder') as HTMLElement;

    let countryMode: 'dollars' | 'percent' | 'perday' = 'dollars';

    // Update budget summary for countries
    const updateCountrySummary = () => {
      const totalBudget = parseFloat(totalBudgetInput.value) || 0;
      let totalAllocated = 0;

      this.container.querySelectorAll('.country-input').forEach(input => {
        const el = input as HTMLInputElement;
        const dollarValue = parseFloat(el.dataset.dollarValue!) || 0;
        totalAllocated += dollarValue;
      });

      const countryTotalBudgetEl = this.container.querySelector('#country-total-budget') as HTMLElement;
      const countryTotalEl = this.container.querySelector('#country-total-allocated') as HTMLElement;
      const countryPctEl = this.container.querySelector('#country-total-pct') as HTMLElement;
      const countryUnallocatedEl = this.container.querySelector('#country-unallocated') as HTMLElement;

      // Update total budget display
      if (countryTotalBudgetEl) {
        countryTotalBudgetEl.textContent = `$${Math.round(totalBudget).toLocaleString()}`;
      }

      if (countryTotalEl) {
        countryTotalEl.textContent = `$${totalAllocated.toLocaleString()}`;
      }
      if (countryPctEl) {
        const pct = totalBudget > 0 ? (totalAllocated / totalBudget * 100) : 0;
        countryPctEl.textContent = `${pct.toFixed(1)}%`;

        // Color code based on allocation status
        if (Math.abs(pct - 100) < 0.1) {
          countryPctEl.style.color = '#28a745'; // Green for fully allocated
        } else if (pct > 100) {
          countryPctEl.style.color = '#dc3545'; // Red for over-allocated
        } else {
          countryPctEl.style.color = '#ffc107'; // Orange for under-allocated
        }
      }
      if (countryUnallocatedEl) {
        const unallocated = totalBudget - totalAllocated;
        countryUnallocatedEl.textContent = `$${unallocated.toLocaleString()}`;

        // Color code the unallocated amount
        if (Math.abs(unallocated) < 1) {
          countryUnallocatedEl.style.color = '#28a745';
        } else if (unallocated < 0) {
          countryUnallocatedEl.style.color = '#dc3545';
        } else {
          countryUnallocatedEl.style.color = '#ffc107';
        }
      }
    };

    // Update calculated displays for countries
    const updateCountryCalculatedDisplays = () => {
      const totalBudget = parseFloat(totalBudgetInput.value) || 0;

      this.container.querySelectorAll('.country-input').forEach(input => {
        const el = input as HTMLInputElement;
        const country = el.dataset.country!;
        const days = parseFloat(el.dataset.days!) || 1;
        const calcValueSpan = this.container.querySelector(`.calc-value[data-country="${country}"]`) as HTMLElement;
        const perDayDisplay = this.container.querySelector(`.country-per-day-display[data-country="${country}"]`) as HTMLElement;

        if (countryMode === 'percent') {
          const pct = parseFloat(el.value) || 0;
          const dollars = Math.round(totalBudget * pct / 100);
          const perDay = days > 0 ? Math.round(dollars / days) : 0;
          calcValueSpan.textContent = `$${dollars.toLocaleString()}`;
          perDayDisplay.textContent = `$${perDay}/day`;
          el.dataset.dollarValue = dollars.toString();
        } else if (countryMode === 'perday') {
          const perDay = parseFloat(el.value) || 0;
          const dollars = Math.round(perDay * days);
          const pct = totalBudget > 0 ? (dollars / totalBudget * 100) : 0;
          calcValueSpan.textContent = `$${dollars.toLocaleString()}`;
          perDayDisplay.textContent = `${pct.toFixed(1)}%`;
          el.dataset.dollarValue = dollars.toString();
        } else {
          const dollars = parseFloat(el.value) || 0;
          const pct = totalBudget > 0 ? (dollars / totalBudget * 100) : 0;
          const perDay = days > 0 ? Math.round(dollars / days) : 0;
          calcValueSpan.textContent = `${pct.toFixed(1)}%`;
          perDayDisplay.textContent = `$${perDay}/day`;
          el.dataset.dollarValue = dollars.toString();
        }
      });

      if (countryMode === 'percent') {
        updateCountryAllocationStatus();
      }

      updateCountrySummary();
    };

    // Update allocation status for countries
    const updateCountryAllocationStatus = () => {
      let totalPct = 0;
      this.container.querySelectorAll('.country-input').forEach(input => {
        const el = input as HTMLInputElement;
        totalPct += parseFloat(el.value) || 0;
      });

      countryTotalAllocatedSpan.textContent = totalPct.toFixed(1);

      const remainder = 100 - totalPct;
      const absRemainder = Math.abs(remainder);

      if (Math.abs(remainder) < 0.1) {
        countryAllocationRemainder.textContent = '✓ Fully Allocated';
        countryAllocationRemainder.style.color = '#28a745';
      } else if (remainder > 0) {
        countryAllocationRemainder.textContent = `${absRemainder.toFixed(1)}% Unallocated`;
        countryAllocationRemainder.style.color = '#ffc107';
      } else {
        countryAllocationRemainder.textContent = `${absRemainder.toFixed(1)}% Over-allocated`;
        countryAllocationRemainder.style.color = '#dc3545';
      }
    };

    // Country mode selector buttons
    const countryModeBtns = this.container.querySelectorAll('.country-mode-selector .mode-btn');
    countryModeBtns.forEach(btn => {
      btn.addEventListener('click', () => {
        const newMode = (btn as HTMLElement).dataset.mode as 'dollars' | 'percent' | 'perday';
        countryMode = newMode;
        const totalBudget = parseFloat(totalBudgetInput.value) || 0;

        // Update button states
        countryModeBtns.forEach(b => b.classList.remove('active'));
        btn.classList.add('active');

        // Update indicator
        const modeText = newMode === 'dollars' ? 'Dollar Amounts' : newMode === 'percent' ? 'Percentages' : 'Per Day';
        countryModeIndicator.textContent = `Mode: ${modeText}`;
        countryAllocationStatus.style.display = newMode === 'percent' ? 'block' : 'none';

        // Convert all inputs to new mode
        this.container.querySelectorAll('.country-input').forEach(input => {
          const el = input as HTMLInputElement;
          const country = el.dataset.country!;
          const days = parseFloat(el.dataset.days!) || 1;
          const unitSpan = this.container.querySelector(`.input-unit[data-country="${country}"]`) as HTMLElement;
          const currentDollarValue = parseFloat(el.dataset.dollarValue!) || parseFloat(el.value) || 0;

          if (newMode === 'percent') {
            const pct = totalBudget > 0 ? (currentDollarValue / totalBudget * 100) : 0;
            el.value = pct.toFixed(1);
            el.step = '0.1';
            el.max = '100';
            unitSpan.textContent = '%';
          } else if (newMode === 'perday') {
            const perDay = days > 0 ? Math.round(currentDollarValue / days) : 0;
            el.value = perDay.toString();
            el.step = '1';
            el.removeAttribute('max');
            unitSpan.textContent = '$/day';
          } else {
            el.value = Math.round(currentDollarValue).toString();
            el.step = '10';
            el.removeAttribute('max');
            unitSpan.textContent = 'USD';
          }
        });

        updateCountryCalculatedDisplays();
      });
    });

    // Update country displays when inputs change
    this.container.querySelectorAll('.country-input').forEach(input => {
      input.addEventListener('input', () => {
        updateCountryCalculatedDisplays();
      });
    });

    // Note toggle functionality for categories
    this.container.querySelectorAll('.note-toggle-btn[data-category]').forEach(btn => {
      btn.addEventListener('click', () => {
        const category = (btn as HTMLElement).dataset.category!;
        const noteSection = this.container.querySelector(`.item-note-section[data-category="${category}"]`) as HTMLElement;
        if (noteSection) {
          const isVisible = noteSection.style.display !== 'none';
          noteSection.style.display = isVisible ? 'none' : 'block';
        }
      });
    });

    // Note toggle functionality for countries
    this.container.querySelectorAll('.note-toggle-btn[data-country]').forEach(btn => {
      btn.addEventListener('click', () => {
        const country = (btn as HTMLElement).dataset.country!;
        const noteSection = this.container.querySelector(`.item-note-section[data-country="${country}"]`) as HTMLElement;
        if (noteSection) {
          const isVisible = noteSection.style.display !== 'none';
          noteSection.style.display = isVisible ? 'none' : 'block';
        }
      });
    });

    // Costs toggle functionality for countries
    this.container.querySelectorAll('.costs-toggle-btn[data-country]').forEach(btn => {
      btn.addEventListener('click', () => {
        const country = (btn as HTMLElement).dataset.country!;
        const costsSection = this.container.querySelector(`.item-costs-section[data-country="${country}"]`) as HTMLElement;
        if (costsSection) {
          const isVisible = costsSection.style.display !== 'none';
          costsSection.style.display = isVisible ? 'none' : 'block';

          // Update button text to indicate state
          const btnElement = btn as HTMLElement;
          if (isVisible) {
            btnElement.innerHTML = btnElement.innerHTML.replace('▼', '▶').replace('Hide', 'View');
          } else {
            btnElement.innerHTML = btnElement.innerHTML.replace('▶', '▼').replace('View', 'Hide');

            // Auto-resize all textareas in this section when opening
            costsSection.querySelectorAll('textarea.auto-resize').forEach(textarea => {
              const el = textarea as HTMLTextAreaElement;
              requestAnimationFrame(() => {
                el.style.height = 'auto';
                el.style.height = el.scrollHeight + 'px';
              });
            });
          }
        }
      });
    });

    // Save budget functionality
    const saveBudget = () => {
      const totalBudget = parseFloat(totalBudgetInput.value) || 0;
      const contingency = parseFloat(contingencyInput.value) || 0;

      // Collect category budgets - use stored dollar values
      const budgets_by_category: Record<string, number> = {};
      this.container.querySelectorAll('.cat-input').forEach(input => {
        const el = input as HTMLInputElement;
        const category = el.dataset.category!;
        const dollarValue = parseFloat(el.dataset.dollarValue!) || 0;
        budgets_by_category[category] = dollarValue;
      });

      // Collect country budgets - use stored dollar values
      const budgets_by_country: Record<string, number> = {};
      this.container.querySelectorAll('.country-input').forEach(input => {
        const el = input as HTMLInputElement;
        const country = el.dataset.country!;
        const dollarValue = parseFloat(el.dataset.dollarValue!) || 0;
        budgets_by_country[country] = dollarValue;
      });

      // Collect category notes
      const category_notes: Record<string, string> = {};
      this.container.querySelectorAll('.item-note-input[data-category]').forEach(textarea => {
        const el = textarea as HTMLTextAreaElement;
        const category = el.dataset.category!;
        const note = el.value.trim();
        if (note) {
          category_notes[category] = note;
        }
      });

      // Collect country notes
      const country_notes: Record<string, string> = {};
      this.container.querySelectorAll('.item-note-input[data-country]').forEach(textarea => {
        const el = textarea as HTMLTextAreaElement;
        const country = el.dataset.country!;
        const note = el.value.trim();
        if (note) {
          country_notes[country] = note;
        }
      });

      // Get group notes
      const categoryGroupNote = (this.container.querySelector('#category-group-note') as HTMLTextAreaElement)?.value.trim();
      const countryGroupNote = (this.container.querySelector('#country-group-note') as HTMLTextAreaElement)?.value.trim();

      // Build budget object, only including note fields if they have values
      const newBudget: TripBudget = {
        total_budget_usd: totalBudget,
        budgets_by_category,
        budgets_by_country,
        contingency_pct: contingency,
        alerts: []
      };

      // Only add note fields if they have values (Firestore doesn't accept undefined)
      if (Object.keys(category_notes).length > 0) {
        newBudget.category_notes = category_notes;
      }
      if (Object.keys(country_notes).length > 0) {
        newBudget.country_notes = country_notes;
      }
      if (categoryGroupNote) {
        newBudget.category_group_note = categoryGroupNote;
      }
      if (countryGroupNote) {
        newBudget.country_group_note = countryGroupNote;
      }

      this.budget = newBudget;
      this.scheduleBudgetAutoSave();
    };

    // Auto-save on total budget input change
    totalBudgetInput?.addEventListener('input', () => {
      if (!this.budget) return;
      this.budget.total_budget_usd = parseFloat(totalBudgetInput.value) || 0;
      updateCalculatedDisplays();
      this.scheduleBudgetAutoSave();
    });

    // Auto-save on contingency input change
    contingencyInput?.addEventListener('input', () => {
      if (!this.budget) return;
      this.budget.contingency_pct = parseFloat(contingencyInput.value) || 0;
      this.scheduleBudgetAutoSave();
    });

    // Auto-save on category/country budget changes
    this.container.querySelectorAll('.cat-input, .country-input, .cat-note-input, .country-note-input, .group-note-input').forEach(input => {
      input.addEventListener('input', () => {
        if (!this.budget) return;
        saveBudget();
      });
    });

    // Attach cost editing listeners
    this.attachCostEditingListeners();
  }

  private attachCostEditingListeners() {
    // Inline editing of cost fields - use 'input' for real-time updates
    this.container.querySelectorAll('.cost-field-input, .cost-field-select').forEach(field => {
      const inputEl = field as HTMLInputElement | HTMLSelectElement;

      const handleChange = () => {
        const costId = inputEl.dataset.costId!;
        const fieldName = inputEl.dataset.field!;

        // Find the original cost
        const originalCost = (this.tripData.costs || []).find(c =>
          (c.id || `${c.destination_id}_${c.category}_${Date.now()}`) === costId
        );

        if (!originalCost) return;

        // Get or create edited cost entry
        let editedCost = this.editedCosts.get(costId);
        if (!editedCost) {
          editedCost = { ...originalCost, id: costId };
          this.editedCosts.set(costId, editedCost);
        }

        // Update the field
        if (inputEl.type === 'number') {
          editedCost[fieldName] = parseFloat(inputEl.value) || 0;
        } else {
          editedCost[fieldName] = inputEl.value;
        }

        // Special handling for currency changes
        if (fieldName === 'currency') {
          const currency = inputEl.value;
          const row = inputEl.closest('tr');
          const amountInput = row?.querySelector('.amount-input') as HTMLInputElement;
          const usdInput = row?.querySelector('.usd-input') as HTMLInputElement;
          const currencySymbol = row?.querySelector('.currency-symbol') as HTMLElement;

          if (currencySymbol) {
            currencySymbol.textContent = this.getCurrencySymbol(currency);
          }

          if (currency === 'USD') {
            // Disable USD input and sync with amount
            if (usdInput && amountInput) {
              usdInput.disabled = true;
              usdInput.value = amountInput.value;
              editedCost.amount_usd = parseFloat(amountInput.value) || 0;
            }
          } else {
            // Enable USD input and auto-convert
            if (usdInput && amountInput) {
              usdInput.disabled = false;
              const amount = parseFloat(amountInput.value) || 0;
              const convertedUsd = this.convertCurrency(amount, currency, 'USD');
              usdInput.value = Math.round(convertedUsd).toString();
              editedCost.amount_usd = Math.round(convertedUsd);
            }
          }

          // Update exchange rate display without full re-render
          const rateInfo = row?.querySelector('.exchange-rate-info');
          if (rateInfo && currency !== 'USD') {
            const rate = this.exchangeRates[currency] || 1;
            rateInfo.textContent = `1 USD = ${this.getCurrencySymbol(currency)}${rate.toFixed(2)}`;
            rateInfo.setAttribute('title', `Rate as of ${this.ratesFetchDate}`);
          } else if (rateInfo) {
            rateInfo.textContent = '';
          }
        }

        // If amount changes, auto-convert to USD
        if (fieldName === 'amount') {
          const row = inputEl.closest('tr');
          const currencyField = row?.querySelector('.currency-field') as HTMLInputElement;
          const usdInput = row?.querySelector('.usd-input') as HTMLInputElement;
          const currency = currencyField?.value || editedCost.currency || 'USD';
          const amount = parseFloat(inputEl.value) || 0;

          if (usdInput) {
            if (currency === 'USD') {
              usdInput.value = inputEl.value;
              editedCost.amount_usd = amount;
            } else {
              const convertedUsd = this.convertCurrency(amount, currency, 'USD');
              usdInput.value = Math.round(convertedUsd).toString();
              editedCost.amount_usd = Math.round(convertedUsd);
            }
          }
        }

        // If USD amount changes, reverse calculate original currency amount
        if (fieldName === 'amount_usd') {
          const row = inputEl.closest('tr');
          const currencyField = row?.querySelector('.currency-field') as HTMLInputElement;
          const amountInput = row?.querySelector('.amount-input') as HTMLInputElement;
          const currency = currencyField?.value || editedCost.currency || 'USD';
          const usdAmount = parseFloat(inputEl.value) || 0;

          if (amountInput && currency !== 'USD') {
            const convertedAmount = this.convertCurrency(usdAmount, 'USD', currency);
            amountInput.value = Math.round(convertedAmount).toString();
            editedCost.amount = Math.round(convertedAmount);
          }
        }

        // Schedule auto-save instead of immediate render
        this.scheduleAutoSave();
      };

      // Use 'input' for text/number fields for real-time updates
      if (inputEl.type === 'number' || inputEl.type === 'text' || inputEl.type === 'date') {
        inputEl.addEventListener('input', handleChange);
      } else {
        // Use 'change' for selects
        inputEl.addEventListener('change', handleChange);
      }
    });

    // Auto-resize textareas
    this.setupAutoResizeTextareas();

    // Add cost button
    this.container.querySelectorAll('.add-cost-btn').forEach(btn => {
      btn.addEventListener('click', () => {
        const country = (btn as HTMLElement).dataset.country!;
        const addSection = this.container.querySelector(`.add-cost-section[data-country="${country}"]`) as HTMLElement;
        if (addSection) {
          const isOpening = addSection.style.display === 'none';
          addSection.style.display = isOpening ? 'block' : 'none';

          // Set default currency to local currency when opening the form
          if (isOpening) {
            const currencySelect = addSection.querySelector('.new-cost-currency') as HTMLSelectElement;
            if (currencySelect) {
              // Find the first destination in this country to get its currency
              const destinations = (this.tripData.locations || []).filter(loc => loc.country === country);
              if (destinations.length > 0) {
                const localCurrency = getCurrencyForDestination(destinations[0].id, this.tripData.locations || []);
                currencySelect.value = localCurrency;

                // Trigger change event to update USD field disabled state
                currencySelect.dispatchEvent(new Event('change'));
              }
            }
          }
        }
      });
    });

    // Cancel new cost button
    this.container.querySelectorAll('.cancel-new-cost-btn').forEach(btn => {
      btn.addEventListener('click', () => {
        const country = (btn as HTMLElement).dataset.country!;
        const addSection = this.container.querySelector(`.add-cost-section[data-country="${country}"]`) as HTMLElement;
        if (addSection) {
          addSection.style.display = 'none';
          // Reset form
          addSection.querySelectorAll('.new-cost-field').forEach(field => {
            const input = field as HTMLInputElement | HTMLSelectElement;
            if (input.type === 'number') {
              input.value = '0';
            } else {
              input.value = '';
            }
          });
        }
      });
    });

    // Currency sync for new cost form
    this.container.querySelectorAll('.new-cost-currency').forEach(currencySelect => {
      currencySelect.addEventListener('change', () => {
        const form = currencySelect.closest('.add-cost-form');
        const amountInput = form?.querySelector('.new-cost-amount') as HTMLInputElement;
        const usdInput = form?.querySelector('.new-cost-usd') as HTMLInputElement;

        if ((currencySelect as HTMLSelectElement).value === 'USD') {
          if (usdInput) {
            usdInput.disabled = true;
            usdInput.value = amountInput?.value || '0';
          }
        } else {
          if (usdInput) {
            usdInput.disabled = false;
          }
        }
      });
    });

    // Amount sync when currency is USD for new cost form
    this.container.querySelectorAll('.new-cost-amount').forEach(amountInput => {
      amountInput.addEventListener('input', () => {
        const form = amountInput.closest('.add-cost-form');
        const currencySelect = form?.querySelector('.new-cost-currency') as HTMLSelectElement;
        const usdInput = form?.querySelector('.new-cost-usd') as HTMLInputElement;

        if (currencySelect?.value === 'USD' && usdInput) {
          usdInput.value = (amountInput as HTMLInputElement).value;
        }
      });
    });

    // Save new cost button
    this.container.querySelectorAll('.save-new-cost-btn').forEach(btn => {
      btn.addEventListener('click', async () => {
        const country = (btn as HTMLElement).dataset.country!;
        const addSection = this.container.querySelector(`.add-cost-section[data-country="${country}"]`) as HTMLElement;

        if (!addSection) return;

        // Collect form data
        const newCost: any = { status: 'estimated' };
        addSection.querySelectorAll('.new-cost-field').forEach(field => {
          const input = field as HTMLInputElement | HTMLSelectElement;
          const fieldName = input.dataset.field!;

          if (input.type === 'number') {
            newCost[fieldName] = parseFloat(input.value) || 0;
          } else {
            newCost[fieldName] = input.value;
          }
        });

        // Validate required fields
        if (!newCost.destination_id || !newCost.category) {
          alert('Please select a destination and category');
          return;
        }

        // Generate ID for new cost
        newCost.id = `${newCost.destination_id}_${newCost.category}_${Date.now()}`;

        // If currency is USD, ensure amount_usd equals amount
        if (newCost.currency === 'USD') {
          newCost.amount_usd = newCost.amount;
        }

        // Add to edited costs
        this.editedCosts.set(newCost.id, newCost);

        // Add to tripData temporarily for display
        if (!this.tripData.costs) {
          this.tripData.costs = [];
        }
        this.tripData.costs.push(newCost);

        // Hide form and re-render
        addSection.style.display = 'none';
        await this.render();
      });
    });

    // Delete cost button
    this.container.querySelectorAll('.delete-cost-btn').forEach(btn => {
      btn.addEventListener('click', () => {
        if (!confirm('Are you sure you want to delete this cost?')) return;

        const costId = (btn as HTMLElement).dataset.costId!;

        // Mark for deletion by setting a special flag
        const costIndex = (this.tripData.costs || []).findIndex(c =>
          (c.id || `${c.destination_id}_${c.category}_${Date.now()}`) === costId
        );

        if (costIndex !== -1) {
          const deletedCost = { ...this.tripData.costs![costIndex], _deleted: true };
          this.editedCosts.set(costId, deletedCost);
          this.tripData.costs!.splice(costIndex, 1);

          // Remove the row inline without full refresh
          const row = btn.closest('tr');
          if (row) {
            row.style.opacity = '0.5';
            row.style.transition = 'opacity 0.3s ease';
            setTimeout(() => {
              row.remove();
            }, 300);
          }
        }
      });
    });

    // Refresh country rates button
    this.container.querySelectorAll('.refresh-country-rates-btn').forEach(btn => {
      btn.addEventListener('click', async () => {
        const country = (btn as HTMLElement).dataset.country!;
        const currencies = this.getCurrenciesForCountry(country);

        if (currencies.length === 0) return;

        // Show loading state
        const originalText = btn.textContent;
        btn.textContent = '⏳ Refreshing...';
        (btn as HTMLButtonElement).disabled = true;

        try {
          await this.refreshExchangeRates(currencies);

          // Update the rate display text
          const ratesDateEl = btn.closest('.costs-table-actions')?.querySelector('.rates-fetch-date');
          if (ratesDateEl) {
            ratesDateEl.textContent = `Rates: ${this.ratesFetchDate}`;
          }

          // Highlight all exchange rate displays for this country
          const countrySection = this.container.querySelector(`.item-costs-section[data-country="${country}"]`);
          if (countrySection) {
            countrySection.querySelectorAll('.exchange-rate-info').forEach(rateInfo => {
              const el = rateInfo as HTMLElement;
              el.style.transition = 'background-color 0.3s ease';
              el.style.backgroundColor = '#d4edda';
              el.style.padding = '4px 6px';
              el.style.borderRadius = '3px';

              // Remove highlight after 2 seconds
              setTimeout(() => {
                el.style.backgroundColor = '';
                el.style.padding = '';
                el.style.borderRadius = '';
              }, 2000);
            });
          }

          // Update exchange rate displays without full re-render
          this.updateExchangeRateDisplays(country);

          // Show success message in button briefly
          btn.textContent = '✓ Refreshed';
          setTimeout(() => {
            btn.textContent = originalText;
          }, 1500);
        } catch (error) {
          btn.textContent = '✗ Failed';
          setTimeout(() => {
            btn.textContent = originalText;
          }, 2000);
          console.error('Failed to refresh rates:', error);
        } finally {
          (btn as HTMLButtonElement).disabled = false;
        }
      });
    });

    // Refresh all rates button
    const refreshAllBtn = this.container.querySelector('#refresh-all-rates-btn');
    if (refreshAllBtn) {
      refreshAllBtn.addEventListener('click', async () => {
        const allCurrencies = this.getAllCurrencies();

        if (allCurrencies.length === 0) return;

        // Show loading state
        const originalText = refreshAllBtn.textContent;
        refreshAllBtn.textContent = '⏳ Refreshing...';
        (refreshAllBtn as HTMLButtonElement).disabled = true;

        try {
          await this.refreshExchangeRates();

          // Highlight all exchange rate displays
          this.container.querySelectorAll('.exchange-rate-info').forEach(rateInfo => {
            const el = rateInfo as HTMLElement;
            el.style.transition = 'background-color 0.3s ease';
            el.style.backgroundColor = '#d4edda';
            el.style.padding = '4px 6px';
            el.style.borderRadius = '3px';

            // Remove highlight after 2 seconds
            setTimeout(() => {
              el.style.backgroundColor = '';
              el.style.padding = '';
              el.style.borderRadius = '';
            }, 2000);
          });

          // Update all exchange rate displays without full re-render
          this.updateExchangeRateDisplays();

          // Show success message in button briefly
          refreshAllBtn.textContent = '✓ Refreshed';
          setTimeout(() => {
            refreshAllBtn.textContent = originalText;
          }, 1500);
        } catch (error) {
          refreshAllBtn.textContent = '✗ Failed';
          setTimeout(() => {
            refreshAllBtn.textContent = originalText;
          }, 2000);
          console.error('Failed to refresh rates:', error);
        } finally {
          (refreshAllBtn as HTMLButtonElement).disabled = false;
        }
      });
    }

    // Generate costs button for countries without costs
    this.container.querySelectorAll('.generate-costs-btn').forEach(btn => {
      btn.addEventListener('click', async () => {
        const country = (btn as HTMLElement).dataset.country!;
        const destinationIds = (btn as HTMLElement).dataset.destinations?.split(',') || [];

        const destinations = destinationIds
          .map(id => (this.tripData.locations || []).find(loc => String(loc.id) === id))
          .filter(d => d);

        const destNames = destinations.map(d => d.name || d.city).join(', ');

        // Show progress UI
        const originalBtn = btn as HTMLButtonElement;
        const originalText = originalBtn.innerHTML;
        originalBtn.disabled = true;
        originalBtn.innerHTML = '⏳ Researching costs...';

        // Find and open the costs section to show progress
        const costsSection = this.container.querySelector(
          `.item-costs-section[data-country="${country}"]`
        ) as HTMLElement;

        // Open the costs section immediately to show progress
        if (costsSection) {
          costsSection.style.display = 'block';

          // Show progress message
          const progressDiv = document.createElement('div');
          progressDiv.className = 'cost-generation-progress';
          progressDiv.innerHTML = `
            <div style="padding: 20px; text-align: center; background: #f0f8ff; border-radius: 6px; margin: 15px 0;">
              <div style="font-size: 16px; font-weight: 600; color: #1a73e8; margin-bottom: 8px;">
                🔍 Researching current prices from the web...
              </div>
              <div style="font-size: 14px; color: #666; margin-bottom: 12px;">
                Analyzing costs for ${destNames}
              </div>
              <div style="width: 100%; height: 4px; background: #e0e0e0; border-radius: 2px; overflow: hidden;">
                <div style="width: 100%; height: 100%; background: linear-gradient(90deg, #667eea, #764ba2, #667eea); background-size: 200% 100%; animation: shimmer 1.5s infinite;"></div>
              </div>
            </div>
            <style>
              @keyframes shimmer {
                0% { background-position: -200% 0; }
                100% { background-position: 200% 0; }
              }
            </style>
          `;
          costsSection.insertBefore(progressDiv, costsSection.firstChild);
        }

        try {
          // Call backend cost research API for each destination
          await this.generateCostsForCountry(country, destinationIds);

          // Show success message
          originalBtn.innerHTML = `✓ Costs researched`;
          originalBtn.style.background = '#28a745';

          // Remove progress UI and refresh display
          if (costsSection) {
            const progressDiv = costsSection.querySelector('.cost-generation-progress');
            if (progressDiv) {
              progressDiv.remove();
            }
          }

          // Refresh the entire budget manager to show new costs
          await this.render();

          // Automatically open the costs section for this country
          setTimeout(() => {
            const updatedCostsSection = this.container.querySelector(
              `.item-costs-section[data-country="${country}"]`
            ) as HTMLElement;
            if (updatedCostsSection) {
              updatedCostsSection.style.display = 'block';
            }

            // Update the toggle button text
            const toggleBtn = this.container.querySelector(
              `.costs-toggle-btn[data-country="${country}"]`
            ) as HTMLElement;
            if (toggleBtn) {
              const countryCurrentCosts = (this.tripData.costs || []).filter(c => {
                const location = (this.tripData.locations || []).find(loc => loc.id === c.destination_id);
                return location?.country === country;
              });
              toggleBtn.innerHTML = `💰 ▼ Hide Costs (${countryCurrentCosts.length})`;
            }

            // Auto-resize textareas in the opened section
            this.setupAutoResizeTextareas();
          }, 100);

          // Reset button after 3 seconds
          setTimeout(() => {
            originalBtn.innerHTML = originalText;
            originalBtn.style.background = '';
            originalBtn.disabled = false;
          }, 3000);

        } catch (error) {
          console.error('Failed to generate costs:', error);

          // Remove progress UI
          if (costsSection) {
            const progressDiv = costsSection.querySelector('.cost-generation-progress');
            if (progressDiv) {
              progressDiv.remove();
            }
          }

          // Show error
          originalBtn.innerHTML = '✗ Research failed';
          originalBtn.style.background = '#dc3545';

          alert(`Failed to research costs: ${error instanceof Error ? error.message : 'Unknown error'}`);

          // Reset button after 3 seconds
          setTimeout(() => {
            originalBtn.innerHTML = originalText;
            originalBtn.style.background = '';
            originalBtn.disabled = false;
          }, 3000);
        }
      });
    });

    // Setup regenerate country costs buttons
    this.container.querySelectorAll('.regenerate-country-costs-btn').forEach(btn => {
      btn.addEventListener('click', async () => {
        const country = btn.getAttribute('data-country');
        const destinationIds = btn.getAttribute('data-destinations')?.split(',') || [];

        if (!country || destinationIds.length === 0) {
          alert('Missing country or destination information');
          return;
        }

        const originalBtn = btn as HTMLButtonElement;
        const originalText = originalBtn.innerHTML;

        try {
          // Disable button and show progress
          originalBtn.disabled = true;
          originalBtn.innerHTML = '🔄 Researching...';

          // Delete existing costs for this country
          const existingCosts = (this.tripData.costs || []).filter(c => {
            const location = (this.tripData.locations || []).find(loc => loc.id === c.destination_id);
            return location?.country === country;
          });

          if (existingCosts.length > 0) {
            // Mark costs for deletion and remove from local data
            existingCosts.forEach(cost => {
              const costId = cost.id || `${cost.destination_id}_${cost.category}_${Date.now()}`;
              const deletedCost = { ...cost, _deleted: true };
              this.editedCosts.set(costId, deletedCost);
            });

            // Remove from local data
            this.tripData.costs = (this.tripData.costs || []).filter(c => {
              const location = (this.tripData.locations || []).find(loc => loc.id === c.destination_id);
              return location?.country !== country;
            });
          }

          // Call backend cost research API
          const newCosts = await this.generateCostsForCountry(country, destinationIds);

          // Add new costs to tripData
          if (!this.tripData.costs) {
            this.tripData.costs = [];
          }
          this.tripData.costs.push(...newCosts);

          // If costs were saved but not returned, we need to reload from Firestore
          // For now, show a message and suggest refreshing
          if (newCosts.length === 0) {
            console.warn('Backend saved costs but did not return them. Costs will appear after page refresh.');
          }

          // Show success message
          originalBtn.innerHTML = `✓ Costs researched`;
          originalBtn.style.background = '#28a745';

          // Refresh the entire budget manager to show new costs
          await this.render();

          // Reset button after 3 seconds
          setTimeout(() => {
            originalBtn.innerHTML = originalText;
            originalBtn.style.background = '';
            originalBtn.disabled = false;
          }, 3000);

        } catch (error) {
          console.error('Failed to regenerate costs:', error);

          // Show error
          originalBtn.innerHTML = '✗ Research failed';
          originalBtn.style.background = '#dc3545';

          alert(`Failed to regenerate costs: ${error instanceof Error ? error.message : 'Unknown error'}`);

          // Reset button after 3 seconds
          setTimeout(() => {
            originalBtn.innerHTML = originalText;
            originalBtn.style.background = '';
            originalBtn.disabled = false;
          }, 3000);
        }
      });
    });

    // Setup regenerate destination costs buttons
    this.container.querySelectorAll('.regenerate-destination-costs-btn').forEach(btn => {
      btn.addEventListener('click', async () => {
        const destinationId = btn.getAttribute('data-destination-id');
        const destinationName = btn.getAttribute('data-destination-name');

        if (!destinationId) {
          alert('Missing destination information');
          return;
        }

        const originalBtn = btn as HTMLButtonElement;
        const originalText = originalBtn.innerHTML;

        try {
          // Get destination info
          const location = (this.tripData.locations || []).find(loc => String(loc.id) === destinationId);
          if (!location) {
            throw new Error('Destination not found');
          }

          // Disable button and show progress
          originalBtn.disabled = true;
          originalBtn.innerHTML = '🔄 Researching...';

          // Delete existing costs for this destination
          const existingCosts = (this.tripData.costs || []).filter(c =>
            String(c.destination_id) === destinationId
          );

          if (existingCosts.length > 0) {
            // Mark costs for deletion and remove from local data
            existingCosts.forEach(cost => {
              const costId = cost.id || `${cost.destination_id}_${cost.category}_${Date.now()}`;
              const deletedCost = { ...cost, _deleted: true };
              this.editedCosts.set(costId, deletedCost);
            });

            // Remove from local data
            this.tripData.costs = (this.tripData.costs || []).filter(c =>
              String(c.destination_id) !== destinationId
            );
          }

          // Call backend cost research API for this single destination
          const newCosts = await this.generateCostsForCountry(location.country || '', [destinationId]);

          // Add new costs to tripData
          if (!this.tripData.costs) {
            this.tripData.costs = [];
          }
          this.tripData.costs.push(...newCosts);

          // If costs were saved but not returned, we need to reload from Firestore
          if (newCosts.length === 0) {
            console.warn('Backend saved costs but did not return them. Costs will appear after page refresh.');
          }

          // Show success message
          originalBtn.innerHTML = `✓ Costs researched`;
          originalBtn.style.background = '#28a745';

          // Refresh the entire budget manager to show new costs
          await this.render();

          // Reset button after 3 seconds
          setTimeout(() => {
            originalBtn.innerHTML = originalText;
            originalBtn.style.background = '';
            originalBtn.disabled = false;
          }, 3000);

        } catch (error) {
          console.error('Failed to regenerate costs:', error);

          // Show error
          originalBtn.innerHTML = '✗ Research failed';
          originalBtn.style.background = '#dc3545';

          alert(`Failed to regenerate costs: ${error instanceof Error ? error.message : 'Unknown error'}`);

          // Reset button after 3 seconds
          setTimeout(() => {
            originalBtn.innerHTML = originalText;
            originalBtn.style.background = '';
            originalBtn.disabled = false;
          }, 3000);
        }
      });
    });

    // Setup show all costs button
    const showAllBtn = this.container.querySelector('#show-all-costs-btn');
    const hideAllBtn = this.container.querySelector('#hide-all-costs-btn');

    showAllBtn?.addEventListener('click', () => {
      this.container.querySelectorAll('.item-costs-section[data-country]').forEach(section => {
        (section as HTMLElement).style.display = 'block';
      });
      if (showAllBtn) (showAllBtn as HTMLElement).style.display = 'none';
      if (hideAllBtn) (hideAllBtn as HTMLElement).style.display = 'inline-block';
    });

    hideAllBtn?.addEventListener('click', () => {
      this.container.querySelectorAll('.item-costs-section[data-country]').forEach(section => {
        (section as HTMLElement).style.display = 'none';
      });
      if (hideAllBtn) (hideAllBtn as HTMLElement).style.display = 'none';
      if (showAllBtn) (showAllBtn as HTMLElement).style.display = 'inline-block';
    });

    // Transport segment event listeners
    this.setupTransportSegmentListeners();
  }

  private setupTransportSegmentListeners() {
    const updateSelectedCount = () => {
      const checkboxes = this.container.querySelectorAll('.segment-checkbox:checked:not(:disabled)');
      const count = checkboxes.length;
      const countSpan = this.container.querySelector('#selected-count');
      const researchBtn = this.container.querySelector('#research-selected-segments-btn') as HTMLButtonElement;

      if (countSpan) countSpan.textContent = String(count);
      if (researchBtn) researchBtn.disabled = count === 0;
    };

    // Individual segment checkboxes
    this.container.querySelectorAll('.segment-checkbox').forEach(checkbox => {
      checkbox.addEventListener('change', () => {
        updateSelectedCount();

        // Update "Select All" checkbox state
        const allCheckboxes = this.container.querySelectorAll('.segment-checkbox:not(:disabled)');
        const checkedCheckboxes = this.container.querySelectorAll('.segment-checkbox:checked:not(:disabled)');
        const selectAllCheckbox = this.container.querySelector('#select-all-segments') as HTMLInputElement;
        if (selectAllCheckbox) {
          selectAllCheckbox.checked = allCheckboxes.length > 0 && allCheckboxes.length === checkedCheckboxes.length;
          selectAllCheckbox.indeterminate = checkedCheckboxes.length > 0 && checkedCheckboxes.length < allCheckboxes.length;
        }
      });
    });

    // Select All checkbox
    const selectAllCheckbox = this.container.querySelector('#select-all-segments');
    selectAllCheckbox?.addEventListener('change', (e) => {
      const checked = (e.target as HTMLInputElement).checked;
      this.container.querySelectorAll('.segment-checkbox:not(:disabled)').forEach(checkbox => {
        (checkbox as HTMLInputElement).checked = checked;
      });
      updateSelectedCount();
    });

    // Select Needing Research checkbox
    const selectNeedsResearchCheckbox = this.container.querySelector('#select-needs-research');
    selectNeedsResearchCheckbox?.addEventListener('change', (e) => {
      const checked = (e.target as HTMLInputElement).checked;
      // First uncheck all
      this.container.querySelectorAll('.segment-checkbox:not(:disabled)').forEach(checkbox => {
        (checkbox as HTMLInputElement).checked = false;
      });
      // Then check only those needing research
      if (checked) {
        this.container.querySelectorAll('.segment-row.needs-research .segment-checkbox:not(:disabled)').forEach(checkbox => {
          (checkbox as HTMLInputElement).checked = true;
        });
      }
      updateSelectedCount();
    });

    // Research Selected button
    const researchBtn = this.container.querySelector('#research-selected-segments-btn');
    researchBtn?.addEventListener('click', () => this.researchSelectedSegments());
  }

  private async researchSelectedSegments() {
    const selectedCheckboxes = this.container.querySelectorAll('.segment-checkbox:checked:not(:disabled)');
    if (selectedCheckboxes.length === 0) return;

    const segments = this.getTransportSegments();
    const selectedSegments: any[] = [];

    selectedCheckboxes.forEach(checkbox => {
      const segmentId = (checkbox as HTMLElement).dataset.segmentId;
      const segment = segments.find((s: any) => s.id === segmentId);
      if (segment) {
        selectedSegments.push(segment);
      }
    });

    const statusEl = this.container.querySelector('#transport-research-status');
    const researchBtn = this.container.querySelector('#research-selected-segments-btn') as HTMLButtonElement;
    const originalBtnText = researchBtn?.innerHTML || '';

    // Disable button and show progress
    if (researchBtn) {
      researchBtn.disabled = true;
      researchBtn.innerHTML = '⏳ Researching...';
    }

    const config = getRuntimeConfig();
    const apiBaseUrl = config.apiBaseUrl || 'http://localhost:5001';

    let successCount = 0;
    let errorCount = 0;

    for (let i = 0; i < selectedSegments.length; i++) {
      const segment = selectedSegments[i];
      const fromName = segment.from_name || 'Unknown';
      const toName = segment.to_name || 'Unknown';

      if (statusEl) {
        statusEl.textContent = `Researching ${i + 1}/${selectedSegments.length}: ${fromName} → ${toName}...`;
        statusEl.className = 'research-status researching';
      }

      // Update row to show researching state
      const row = this.container.querySelector(`.segment-row[data-segment-id="${segment.id}"]`);
      if (row) {
        row.classList.add('researching');
      }

      try {
        const response = await fetch(`${apiBaseUrl}/api/transport/research`, {
          method: 'POST',
          headers: { 'Content-Type': 'application/json' },
          body: JSON.stringify({
            session_id: `transport_research_${Date.now()}`,
            segment_id: segment.id,
            from_destination_name: fromName,
            from_country: segment.from_country || '',
            to_destination_name: toName,
            to_country: segment.to_country || '',
            departure_date: segment.departure_date || null
          })
        });

        const result = await response.json();

        if (result.status === 'success' && result.research_data) {
          // Update the segment with research results via the update endpoint
          await fetch(`${apiBaseUrl}/api/transport/update-research`, {
            method: 'POST',
            headers: { 'Content-Type': 'application/json' },
            body: JSON.stringify({
              session_id: `transport_update_${Date.now()}`,
              segment_id: segment.id,
              scenario_id: segment.scenario_id,
              research_data: result.research_data
            })
          });

          successCount++;

          // Mark row as researched
          if (row) {
            row.classList.remove('researching', 'needs-research');
            row.classList.add('research-complete');
          }
        } else {
          errorCount++;
          console.error(`Research failed for ${fromName} → ${toName}:`, result);
          if (row) {
            row.classList.remove('researching');
            row.classList.add('research-error');
          }
        }
      } catch (error) {
        errorCount++;
        console.error(`Error researching ${fromName} → ${toName}:`, error);
        if (row) {
          row.classList.remove('researching');
          row.classList.add('research-error');
        }
      }
    }

    // Show final status
    if (statusEl) {
      if (errorCount === 0) {
        statusEl.textContent = `✓ Researched ${successCount} segment${successCount !== 1 ? 's' : ''} successfully`;
        statusEl.className = 'research-status success';
      } else {
        statusEl.textContent = `Completed: ${successCount} success, ${errorCount} failed`;
        statusEl.className = 'research-status partial';
      }
    }

    // Reset button
    if (researchBtn) {
      researchBtn.innerHTML = originalBtnText;
      researchBtn.disabled = false;
    }

    // Refresh the transport segment manager and re-render after a short delay
    const scenarioId = selectedSegments[0]?.scenario_id;
    setTimeout(async () => {
      const manager = (window as any).transportSegmentManager;
      if (manager && scenarioId) {
        await manager.loadSegments(scenarioId);
      }
      this.render();
    }, 1500);
  }

  private setupAutoResizeTextareas() {
    // Function to auto-resize a textarea based on its content
    const autoResize = (textarea: HTMLTextAreaElement) => {
      // Reset height to get accurate scrollHeight
      textarea.style.height = 'auto';
      // Set height to scrollHeight to fit content
      textarea.style.height = textarea.scrollHeight + 'px';
    };

    // Setup auto-resize for all textareas with the auto-resize class
    this.container.querySelectorAll('textarea.auto-resize').forEach(textarea => {
      const el = textarea as HTMLTextAreaElement;

      // Initial resize - use requestAnimationFrame to ensure DOM is ready
      requestAnimationFrame(() => {
        autoResize(el);
      });

      // Resize on input
      el.addEventListener('input', () => autoResize(el));

      // Resize on focus (in case content was changed programmatically)
      el.addEventListener('focus', () => autoResize(el));
    });
  }

  async render() {
    // Load and auto-sync transport segments before rendering
    await this.loadTransportSegments();

    const html = this.renderBudgetStatus();
    this.container.innerHTML = html;
    this.container.style.display = 'block';
    this.attachEventListeners();
  }
}

// CSS styles for the budget manager
export const budgetManagerStyles = `
<style>
.budget-manager {
  background: white;
  border-radius: 8px;
  padding: 20px;
  box-shadow: 0 2px 8px rgba(0,0,0,0.1);
  margin: 20px 0;
}

.budget-header {
  display: flex;
  justify-content: space-between;
  align-items: center;
  margin-bottom: 20px;
}

.budget-header h3 {
  margin: 0;
  font-size: 20px;
}

.budget-subtitle {
  color: #666;
  margin: 5px 0 0 0;
}

/* Compact header styles */
.budget-header-compact {
  padding: 15px;
  background: #f8f9fa;
  border-radius: 8px;
  margin-bottom: 20px;
}

.header-row {
  display: flex;
  justify-content: space-between;
  align-items: center;
  margin-bottom: 12px;
}

.header-row h3 {
  margin: 0;
  font-size: 18px;
}

.header-actions {
  display: flex;
  gap: 10px;
  align-items: center;
}

.btn-primary-sm {
  padding: 6px 16px;
  background: #007bff;
  color: white;
  border: none;
  border-radius: 4px;
  font-size: 14px;
  font-weight: 600;
  cursor: pointer;
  transition: background 0.2s;
}

.btn-primary-sm:hover {
  background: #0056b3;
}

.btn-secondary-sm {
  padding: 6px 16px;
  background: #6c757d;
  color: white;
  border: none;
  border-radius: 4px;
  font-size: 14px;
  font-weight: 600;
  cursor: pointer;
  transition: background 0.2s;
}

.btn-secondary-sm:hover {
  background: #5a6268;
}

.btn-secondary-sm:disabled,
.btn-primary-sm:disabled {
  opacity: 0.6;
  cursor: not-allowed;
}

.rates-fetch-date {
  font-size: 11px;
  color: #666;
  font-style: italic;
  margin-left: auto;
  white-space: nowrap;
}

.auto-save-indicator {
  font-size: 12px;
  font-weight: 600;
  margin-left: 12px;
  padding: 4px 8px;
  border-radius: 4px;
  transition: all 0.3s ease;
}

.auto-save-indicator.saving {
  color: #0056b3;
  background: #cfe2ff;
}

.auto-save-indicator.saved {
  color: #155724;
  background: #d4edda;
}

.auto-save-indicator.error {
  color: #721c24;
  background: #f8d7da;
}

.budget-overview-compact {
  display: flex;
  gap: 15px;
  align-items: center;
  flex-wrap: wrap;
  margin-bottom: 10px;
}

.budget-field {
  display: flex;
  align-items: center;
  gap: 6px;
}

.budget-field label {
  font-size: 13px;
  font-weight: 600;
  color: #555;
}

.budget-field input {
  width: 90px;
  padding: 4px 8px;
  border: 1px solid #ddd;
  border-radius: 4px;
  font-size: 14px;
}

.budget-field span {
  font-size: 12px;
  color: #666;
}

.budget-stat {
  display: flex;
  align-items: baseline;
  gap: 6px;
}

.stat-label {
  font-size: 12px;
  color: #666;
  font-weight: 500;
}

.stat-value {
  font-size: 15px;
  font-weight: 700;
  color: #333;
}

.stat-value.positive {
  color: #28a745;
}

.stat-value.negative {
  color: #dc3545;
}

.stat-pct {
  font-size: 13px;
  font-weight: 500;
  color: #666;
  margin-left: 4px;
}

.budget-progress-compact {
  margin-top: 8px;
}

.budget-progress-compact .progress-bar {
  height: 6px;
  border-radius: 3px;
}

.btn-icon {
  background: none;
  border: none;
  font-size: 18px;
  cursor: pointer;
  padding: 5px 10px;
}

.btn-icon:hover {
  background: #f0f0f0;
  border-radius: 4px;
}

.budget-overview {
  display: grid;
  grid-template-columns: repeat(auto-fit, minmax(150px, 1fr));
  gap: 15px;
  margin-bottom: 20px;
}

.budget-total, .budget-spent, .budget-remaining {
  padding: 15px;
  border-radius: 6px;
  background: #f8f9fa;
}

.budget-spent.over-budget {
  background: #fee;
}

.budget-spent.warning {
  background: #fff3cd;
}

.budget-label {
  font-size: 12px;
  color: #666;
  text-transform: uppercase;
  margin-bottom: 5px;
}

.budget-amount {
  font-size: 24px;
  font-weight: bold;
}

.budget-amount.negative {
  color: #dc3545;
}

.budget-progress {
  margin: 20px 0;
}

.progress-bar {
  height: 30px;
  background: #e9ecef;
  border-radius: 15px;
  overflow: hidden;
  position: relative;
}

.progress-fill {
  height: 100%;
  background: #28a745;
  transition: width 0.3s ease;
}

.progress-bar.caution .progress-fill {
  background: #ffc107;
}

.progress-bar.warning .progress-fill {
  background: #fd7e14;
}

.progress-bar.over-budget .progress-fill {
  background: #dc3545;
}

.progress-label {
  text-align: center;
  margin-top: 5px;
  font-weight: bold;
}

.budget-alerts {
  margin: 20px 0;
  padding: 15px;
  background: #f8f9fa;
  border-radius: 6px;
}

.budget-alerts h4 {
  margin: 0 0 10px 0;
  font-size: 16px;
}

.budget-alert {
  padding: 10px;
  margin: 5px 0;
  border-radius: 4px;
  display: flex;
  align-items: center;
  gap: 10px;
}

.alert-info {
  background: #d1ecf1;
  border-left: 4px solid #0c5460;
}

.alert-warning {
  background: #fff3cd;
  border-left: 4px solid #856404;
}

.alert-exceeded {
  background: #f8d7da;
  border-left: 4px solid #721c24;
}

.budget-breakdown {
  margin: 20px 0;
}

.budget-breakdown h4 {
  margin: 0 0 15px 0;
  font-size: 16px;
}

.budget-items {
  display: flex;
  flex-direction: column;
  gap: 10px;
}

.budget-item {
  padding: 10px;
  background: #f8f9fa;
  border-radius: 4px;
}

.item-header {
  display: flex;
  justify-content: space-between;
  margin-bottom: 5px;
}

.item-name {
  font-weight: 500;
  text-transform: capitalize;
}

.item-amounts {
  font-size: 14px;
  color: #666;
}

.item-progress {
  display: flex;
  align-items: center;
  gap: 10px;
}

.mini-progress-bar {
  flex: 1;
  height: 8px;
  background: #e9ecef;
  border-radius: 4px;
  overflow: hidden;
}

.mini-progress-fill {
  height: 100%;
  background: #28a745;
  transition: width 0.3s ease;
}

.mini-progress-bar.warning .mini-progress-fill {
  background: #fd7e14;
}

.mini-progress-bar.over-budget .mini-progress-fill {
  background: #dc3545;
}

.item-percentage {
  font-size: 12px;
  color: #666;
  min-width: 40px;
  text-align: right;
}

.budget-actions {
  display: flex;
  gap: 10px;
  margin: 20px 0;
}

.btn-primary, .btn-secondary {
  padding: 10px 20px;
  border-radius: 6px;
  border: none;
  cursor: pointer;
  font-size: 14px;
  font-weight: 500;
}

.btn-primary {
  background: #007bff;
  color: white;
}

.btn-primary:hover {
  background: #0056b3;
}

.btn-secondary {
  background: #6c757d;
  color: white;
}

.btn-secondary:hover {
  background: #545b62;
}

.budget-help {
  margin-top: 20px;
  padding: 15px;
  background: #e7f3ff;
  border-left: 4px solid #007bff;
  border-radius: 4px;
}

.budget-help p {
  margin: 0;
  font-size: 14px;
}

.current-spending {
  margin: 20px 0;
}

.spending-summary {
  padding: 20px;
  background: #f8f9fa;
  border-radius: 6px;
  text-align: center;
}

.spending-label {
  font-size: 14px;
  color: #666;
  margin-bottom: 10px;
}

.spending-amount {
  font-size: 32px;
  font-weight: bold;
  color: #007bff;
}

/* Integrated budget interface styles */
.budget-manager.integrated {
  max-width: 100%;
}

.header-actions {
  display: flex;
  gap: 10px;
  align-items: center;
}

.budget-edit-section {
  background: #f8f9fa;
  border-radius: 8px;
  padding: 20px;
  margin: 20px 0;
  border: 1px solid #e0e0e0;
}

.budget-edit-section h4 {
  margin: 0 0 15px 0;
  font-size: 16px;
  color: #333;
}

.section-header {
  display: flex;
  justify-content: space-between;
  align-items: center;
  margin-bottom: 15px;
}

.section-header h4 {
  margin: 0;
}

.mode-controls {
  display: flex;
  align-items: center;
  gap: 12px;
}

.mode-indicator {
  font-size: 13px;
  color: #666;
  font-weight: 500;
}

.budget-overview-edit {
  display: flex;
  gap: 20px;
  flex-wrap: wrap;
  margin-bottom: 20px;
}

.form-group-inline {
  display: flex;
  flex-direction: column;
  gap: 8px;
  flex: 1;
  min-width: 200px;
}

.form-group-inline label {
  font-size: 13px;
  font-weight: 600;
  color: #333;
}

.budget-status-display {
  display: flex;
  gap: 20px;
  padding: 15px;
  background: white;
  border-radius: 6px;
  margin: 15px 0;
  flex-wrap: wrap;
}

.status-item {
  display: flex;
  flex-direction: column;
  gap: 5px;
}

.status-label {
  font-size: 12px;
  color: #666;
  text-transform: uppercase;
}

.status-value {
  font-size: 18px;
  font-weight: bold;
}

.status-value.positive {
  color: #28a745;
}

.status-value.negative {
  color: #dc3545;
}

.status-value.over-budget,
.status-value.warning {
  color: #dc3545;
}

.allocation-status {
  padding: 12px;
  background: white;
  border-radius: 6px;
  margin: 15px 0;
  display: flex;
  justify-content: space-between;
  align-items: center;
}

.allocation-info {
  font-size: 14px;
}

.allocation-remainder {
  font-weight: 600;
  font-size: 14px;
}

.budget-summary-box {
  padding: 15px;
  background: white;
  border-radius: 6px;
  margin: 15px 0;
  border: 1px solid #e0e0e0;
  box-shadow: 0 2px 4px rgba(0,0,0,0.05);
}

.summary-row {
  display: flex;
  justify-content: space-between;
  align-items: center;
  padding: 8px 0;
  border-bottom: 1px solid #f0f0f0;
}

.summary-row:last-child {
  border-bottom: none;
  padding-bottom: 0;
}

.summary-label {
  font-weight: 600;
  color: #333;
  font-size: 14px;
}

.summary-value {
  font-weight: 700;
  color: #333;
  font-size: 16px;
  transition: color 0.2s;
}

.summary-percentage {
  font-weight: 600;
  font-size: 14px;
  margin-left: 10px;
  transition: color 0.2s;
}

.budget-items-edit {
  display: flex;
  flex-direction: column;
  gap: 15px;
}

.budget-item-edit {
  background: white;
  padding: 15px;
  border-radius: 6px;
  border: 1px solid #e0e0e0;
}

.item-label {
  font-weight: 600;
  margin-bottom: 10px;
  color: #333;
}

.item-header-row {
  margin-bottom: 10px;
}

.item-label-with-note {
  display: flex;
  align-items: center;
  gap: 8px;
  flex-wrap: wrap;
}

.item-label-text {
  font-weight: 600;
  color: #333;
}

.inline-note {
  flex: 1;
  color: #666;
  font-size: 13px;
  font-style: italic;
  padding: 4px 8px;
  background: #fffbf0;
  border-radius: 4px;
  border: 1px solid #ffe4a3;
  min-width: 200px;
}

.days-label {
  font-weight: normal;
  color: #666;
  font-size: 13px;
}

.item-input-row {
  display: flex;
  align-items: center;
  gap: 12px;
  flex-wrap: wrap;
}

.item-status {
  display: flex;
  align-items: center;
  gap: 12px;
  flex: 1;
  min-width: 300px;
}

.item-status .mini-progress-bar {
  flex: 1;
  min-width: 100px;
}

.budget-footer {
  margin-top: 30px;
  padding-top: 20px;
  border-top: 2px solid #e0e0e0;
  display: flex;
  justify-content: flex-end;
}

.input-with-unit {
  position: relative;
  display: flex;
  align-items: center;
  flex: 0 0 180px;
  gap: 8px;
}

.input-with-unit input {
  width: 120px;
  padding: 8px 12px;
  border: 1px solid #ddd;
  border-radius: 4px;
  font-size: 14px;
}

.input-with-unit input:focus {
  outline: none;
  border-color: #007bff;
  box-shadow: 0 0 0 3px rgba(0, 123, 255, 0.1);
}

.input-unit {
  font-size: 12px;
  font-weight: 600;
  color: #666;
  min-width: 35px;
  text-align: left;
}

.calc-arrow {
  font-size: 16px;
  color: #999;
  flex-shrink: 0;
}

.calculated-display {
  min-width: 80px;
  padding: 8px 12px;
  background: #f8f9fa;
  border-radius: 4px;
  font-size: 14px;
  font-weight: 500;
  color: #007bff;
}

.calc-value {
  white-space: nowrap;
}

.current-spend {
  font-size: 12px;
  color: #666;
  white-space: nowrap;
}

/* Toggle Switch */
.toggle-switch {
  display: flex;
  align-items: center;
  gap: 8px;
  cursor: pointer;
  user-select: none;
}

.toggle-switch input[type="checkbox"] {
  position: absolute;
  opacity: 0;
  width: 0;
  height: 0;
}

.toggle-slider {
  position: relative;
  display: inline-block;
  width: 44px;
  height: 24px;
  background-color: #ccc;
  border-radius: 24px;
  transition: background-color 0.3s;
}

.toggle-slider::before {
  content: "";
  position: absolute;
  height: 18px;
  width: 18px;
  left: 3px;
  bottom: 3px;
  background-color: white;
  border-radius: 50%;
  transition: transform 0.3s;
}

.toggle-switch input:checked + .toggle-slider {
  background-color: #007bff;
}

.toggle-switch input:checked + .toggle-slider::before {
  transform: translateX(20px);
}

.toggle-label {
  font-size: 14px;
  font-weight: 500;
  color: #666;
}

/* Allocation status colors */
#allocation-status,
#country-allocation-status {
  border-left: 4px solid #007bff;
}

/* Country mode selector buttons */
.country-mode-selector {
  display: flex;
  gap: 4px;
  background: #f0f0f0;
  padding: 4px;
  border-radius: 6px;
}

.mode-btn {
  padding: 6px 12px;
  border: none;
  background: transparent;
  color: #666;
  font-weight: 600;
  font-size: 13px;
  cursor: pointer;
  border-radius: 4px;
  transition: all 0.2s;
}

.mode-btn:hover {
  background: #e0e0e0;
}

.mode-btn.active {
  background: #007bff;
  color: white;
}

/* Notes sections */
.group-note-section {
  margin: 15px 0;
  padding: 12px;
  background: #fffbf0;
  border-radius: 6px;
  border: 1px solid #ffe4a3;
}

.note-label {
  display: block;
  font-weight: 600;
  font-size: 13px;
  color: #333;
  margin-bottom: 6px;
}

.group-note-input {
  width: 100%;
  padding: 8px 12px;
  border: 1px solid #ddd;
  border-radius: 4px;
  font-size: 13px;
  font-family: inherit;
  resize: vertical;
  box-sizing: border-box;
}

.group-note-input:focus {
  outline: none;
  border-color: #007bff;
  box-shadow: 0 0 0 3px rgba(0, 123, 255, 0.1);
}

.note-toggle-btn {
  background: none;
  border: none;
  padding: 4px 8px;
  font-size: 16px;
  cursor: pointer;
  opacity: 0.6;
  transition: opacity 0.2s;
  margin-left: 8px;
}

.note-toggle-btn:hover {
  opacity: 1;
}

.item-note-section {
  margin-top: 10px;
  padding: 10px;
  background: #fffbf0;
  border-radius: 4px;
  border: 1px solid #ffe4a3;
}

.item-note-input {
  width: 100%;
  padding: 6px 10px;
  border: 1px solid #ddd;
  border-radius: 4px;
  font-size: 12px;
  font-family: inherit;
  resize: vertical;
}

.item-note-input:focus {
  outline: none;
  border-color: #007bff;
  box-shadow: 0 0 0 2px rgba(0, 123, 255, 0.1);
}

/* Category breakdown visualization */
.est-cost-with-breakdown {
  display: flex;
  flex-direction: column;
  gap: 4px;
}

.cat-breakdown-bar {
  display: flex;
  height: 8px;
  gap: 1px;
  border-radius: 4px;
  overflow: hidden;
}

.cat-breakdown-item {
  flex: 1;
  min-width: 3px;
  transition: transform 0.2s;
}

.cat-breakdown-item:hover {
  transform: scaleY(1.5);
  cursor: help;
}

/* Costs toggle button */
.costs-toggle-btn {
  background: #007bff;
  color: white;
  border: none;
  padding: 6px 12px;
  font-size: 13px;
  cursor: pointer;
  border-radius: 4px;
  transition: background 0.2s;
  margin-left: 8px;
  font-weight: 500;
}

.costs-toggle-btn:hover {
  background: #0056b3;
}

/* Costs section */
.item-costs-section {
  margin-top: 15px;
  padding: 15px;
  background: #f8f9fa;
  border-radius: 6px;
  border: 1px solid #e0e0e0;
}

.country-costs-table {
  background: white;
  border-radius: 6px;
  padding: 12px;
}

.destination-costs-section {
  margin-bottom: 20px;
}

.destination-costs-section:last-child {
  margin-bottom: 0;
}

.destination-header {
  font-weight: 600;
  font-size: 14px;
  color: #333;
  margin-bottom: 10px;
  padding: 8px 12px;
  background: #f0f7ff;
  border-left: 4px solid #007bff;
  border-radius: 4px;
  display: flex;
  justify-content: space-between;
  align-items: center;
}

.exchange-rates-header {
  padding: 10px 12px;
  background: #f8f9fa;
  border-radius: 4px;
  margin-bottom: 12px;
  font-size: 13px;
  color: #333;
  border: 1px solid #e0e0e0;
}

.currency-rate-item {
  font-family: monospace;
  color: #555;
}

.rates-date-small {
  color: #999;
  font-size: 11px;
  font-style: italic;
}

.btn-xs {
  padding: 4px 8px;
  font-size: 12px;
  border-radius: 4px;
}

.regenerate-destination-costs-btn,
.regenerate-country-costs-btn {
  white-space: nowrap;
}

.costs-table {
  width: 100%;
  border-collapse: collapse;
  font-size: 13px;
  margin-bottom: 12px;
}

.costs-table thead {
  background: #f8f9fa;
  border-bottom: 2px solid #dee2e6;
}

.costs-table th {
  padding: 10px 12px;
  text-align: left;
  font-weight: 600;
  color: #495057;
  font-size: 12px;
  text-transform: uppercase;
  letter-spacing: 0.5px;
}

.costs-table th.text-right {
  text-align: right;
}

.costs-table tbody tr {
  border-bottom: 1px solid #f0f0f0;
  transition: background 0.2s;
}

.costs-table tbody tr:hover {
  background: #f8f9fa;
}

.costs-table td {
  padding: 10px 12px;
  color: #333;
}

.costs-table td.text-right {
  text-align: right;
}

.costs-table td.amount-cell {
  font-weight: 600;
  color: #007bff;
  white-space: nowrap;
}

.costs-table td.notes-cell {
  color: #666;
  font-size: 12px;
  word-wrap: break-word;
  max-width: 400px;
}

.editable-cost-row td {
  vertical-align: top;
}

.description-cell {
  vertical-align: top;
  padding-top: 8px;
  padding-bottom: 8px;
}

.description-cell-content {
  display: flex;
  flex-direction: column;
  gap: 4px;
}

.description-input {
  font-size: 13px;
  padding: 8px 10px;
}

.category-badge {
  display: inline-block;
  padding: 4px 10px;
  border-radius: 4px;
  color: white;
  font-size: 12px;
  font-weight: 500;
  white-space: nowrap;
}

.category-cell {
  display: flex;
  align-items: center;
  gap: 6px;
}

.confidence-badge {
  display: inline-block;
  padding: 2px 6px;
  border-radius: 3px;
  color: white;
  font-size: 10px;
  font-weight: 600;
  text-transform: uppercase;
  letter-spacing: 0.5px;
}

.cost-sources {
  margin-top: 0;
  font-size: 11px;
  color: #6c757d;
  display: flex;
  flex-wrap: wrap;
  gap: 6px;
  align-items: center;
}

.source-link {
  color: #007bff;
  text-decoration: none;
  display: inline-flex;
  align-items: center;
  padding: 2px 0;
}

.source-link:hover {
  text-decoration: underline;
}

.more-sources {
  color: #6c757d;
  font-style: italic;
  cursor: help;
  display: inline-flex;
  align-items: center;
  padding: 2px 0;
}

.estimate-range {
  margin-top: 2px;
  font-size: 10px;
  color: #6c757d;
  font-style: italic;
}

.status-badge {
  display: inline-block;
  padding: 4px 8px;
  border-radius: 3px;
  font-size: 11px;
  font-weight: 600;
  text-transform: uppercase;
  letter-spacing: 0.3px;
}

.status-estimated {
  background: #fff3cd;
  color: #856404;
}

.status-researched {
  background: #d1ecf1;
  color: #0c5460;
}

.status-booked {
  background: #d4edda;
  color: #155724;
}

.status-paid {
  background: #c3e6cb;
  color: #155724;
}

.costs-table tfoot .total-row {
  background: #f8f9fa;
  border-top: 2px solid #dee2e6;
  font-weight: 600;
}

.costs-table tfoot .total-row td {
  padding: 12px;
}

.country-total-row {
  display: flex;
  justify-content: space-between;
  padding: 12px 16px;
  background: #e7f3ff;
  border-radius: 6px;
  font-size: 14px;
  font-weight: 600;
  color: #007bff;
  margin-top: 12px;
  border: 1px solid #b8daff;
}

.no-costs-container {
  background: white;
  border-radius: 6px;
  border: 1px solid #e0e0e0;
}

.no-costs-message {
  padding: 24px;
  text-align: center;
  color: #666;
  border-bottom: 1px solid #f0f0f0;
}

.generate-costs-btn {
  background: linear-gradient(135deg, #667eea 0%, #764ba2 100%);
  color: white;
  border: none;
  padding: 12px 24px;
  font-size: 14px;
  font-weight: 600;
  cursor: pointer;
  border-radius: 6px;
  transition: all 0.2s;
  box-shadow: 0 2px 4px rgba(0,0,0,0.1);
}

.generate-costs-btn:hover {
  transform: translateY(-1px);
  box-shadow: 0 4px 8px rgba(0,0,0,0.15);
}

.generate-costs-btn:active {
  transform: translateY(0);
}

.inline-generate-btn {
  padding: 6px 12px;
  font-size: 13px;
  margin-left: 8px;
}

/* Editable costs table styles */
.costs-table-actions {
  display: flex;
  gap: 10px;
  align-items: center;
  margin-bottom: 12px;
  padding: 10px;
  background: white;
  border-radius: 6px;
  border: 1px solid #e0e0e0;
}

.btn-sm {
  padding: 6px 12px;
  font-size: 13px;
  border-radius: 4px;
  border: none;
  cursor: pointer;
  font-weight: 500;
  transition: background 0.2s;
}

.btn-success {
  background: #28a745;
  color: white;
}

.btn-success:hover {
  background: #218838;
}

.unsaved-indicator {
  color: #dc3545;
  font-size: 13px;
  font-weight: 600;
  margin-left: auto;
}

.editable-costs-table {
  table-layout: fixed;
}

.cost-field-input,
.cost-field-select {
  width: 100%;
  padding: 6px 8px;
  border: 1px solid #ddd;
  border-radius: 3px;
  font-size: 12px;
  font-family: inherit;
}

.cost-field-input:focus,
.cost-field-select:focus {
  outline: none;
  border-color: #007bff;
  box-shadow: 0 0 0 2px rgba(0, 123, 255, 0.1);
}

.cost-field-input:disabled {
  background: #f8f9fa;
  color: #999;
}

textarea.cost-field-input {
  resize: none;
  overflow: hidden;
  min-height: 34px;
  line-height: 1.4;
}

textarea.auto-resize {
  resize: none;
  overflow: hidden;
}

.btn-icon {
  background: none;
  border: none;
  font-size: 16px;
  cursor: pointer;
  padding: 4px;
  opacity: 0.6;
  transition: opacity 0.2s;
}

.btn-icon:hover {
  opacity: 1;
}

/* Add cost form */
.add-cost-section {
  margin-top: 15px;
}

.add-cost-form {
  background: white;
  padding: 20px;
  border-radius: 6px;
  border: 2px solid #28a745;
}

.add-cost-form h5 {
  margin: 0 0 15px 0;
  color: #28a745;
  font-size: 16px;
}

.form-row {
  display: flex;
  gap: 12px;
  margin-bottom: 12px;
  align-items: flex-start;
}

.form-group {
  flex: 1;
  display: flex;
  flex-direction: column;
}

.form-group label {
  font-size: 12px;
  font-weight: 600;
  margin-bottom: 4px;
  color: #333;
}

.new-cost-field {
  padding: 8px 10px;
  border: 1px solid #ddd;
  border-radius: 4px;
  font-size: 13px;
  font-family: inherit;
}

.new-cost-field:focus {
  outline: none;
  border-color: #28a745;
  box-shadow: 0 0 0 3px rgba(40, 167, 69, 0.1);
}

.new-cost-field:disabled {
  background: #f8f9fa;
  color: #999;
}

.form-actions {
  display: flex;
  gap: 10px;
  margin-top: 15px;
  padding-top: 15px;
  border-top: 1px solid #e0e0e0;
}

/* Currency input with symbol */
.currency-input-wrapper {
  position: relative;
  display: flex;
  align-items: center;
}

.currency-symbol {
  position: absolute;
  left: 8px;
  font-weight: 600;
  color: #666;
  pointer-events: none;
  z-index: 1;
  font-size: 14px;
}

.currency-input-wrapper .cost-field-input {
  padding-left: 36px;
  text-align: right;
}

.currency-display-wrapper {
  display: flex;
  flex-direction: column;
  gap: 4px;
}

.currency-code-display {
  font-weight: 600;
  font-size: 14px;
  color: #333;
  padding: 4px 0;
}

.exchange-rate-info {
  font-size: 10px;
  color: #666;
  font-style: italic;
  white-space: nowrap;
  line-height: 1.3;
}

.rate-date {
  font-size: 9px;
  color: #999;
}

/* Prompt Edit Modal */
.prompt-edit-modal-overlay {
  position: fixed;
  top: 0;
  left: 0;
  right: 0;
  bottom: 0;
  background: rgba(0, 0, 0, 0.6);
  display: flex;
  align-items: center;
  justify-content: center;
  z-index: 10000;
}

.prompt-edit-modal {
  background: white;
  border-radius: 8px;
  width: 90%;
  max-width: 800px;
  max-height: 80vh;
  display: flex;
  flex-direction: column;
  box-shadow: 0 4px 20px rgba(0, 0, 0, 0.3);
}

.prompt-edit-header {
  padding: 20px;
  border-bottom: 1px solid #e0e0e0;
  display: flex;
  justify-content: space-between;
  align-items: center;
}

.prompt-edit-header h3 {
  margin: 0;
  font-size: 18px;
  color: #333;
}

.close-modal-btn {
  background: none;
  border: none;
  font-size: 28px;
  color: #999;
  cursor: pointer;
  padding: 0;
  width: 32px;
  height: 32px;
  display: flex;
  align-items: center;
  justify-content: center;
  border-radius: 4px;
}

.close-modal-btn:hover {
  background: #f0f0f0;
  color: #333;
}

.prompt-edit-body {
  padding: 20px;
  flex: 1;
  overflow-y: auto;
}

.prompt-edit-textarea {
  width: 100%;
  min-height: 300px;
  padding: 12px;
  border: 1px solid #ddd;
  border-radius: 4px;
  font-family: 'Monaco', 'Menlo', 'Ubuntu Mono', monospace;
  font-size: 13px;
  line-height: 1.5;
  resize: vertical;
}

.prompt-edit-footer {
  padding: 20px;
  border-top: 1px solid #e0e0e0;
  display: flex;
  justify-content: flex-end;
  gap: 10px;
}

/* Traveler Section */
.traveler-section {
  background: #f8f9fa;
  border-radius: 8px;
  padding: 15px;
  margin-bottom: 20px;
  border: 1px solid #e0e0e0;
}

.traveler-header {
  display: flex;
  justify-content: space-between;
  align-items: center;
  margin-bottom: 12px;
}

.traveler-header h4 {
  margin: 0;
  font-size: 16px;
  color: #333;
}

.traveler-count-badge {
  background: #667eea;
  color: white;
  padding: 4px 12px;
  border-radius: 12px;
  font-size: 13px;
  font-weight: 600;
}

.traveler-inputs {
  display: flex;
  gap: 15px;
  align-items: center;
  margin-bottom: 10px;
}

.traveler-input-group {
  display: flex;
  align-items: center;
  gap: 8px;
}

.traveler-input-group label {
  font-size: 14px;
  font-weight: 500;
  color: #555;
  min-width: 65px;
}

.traveler-input-group input {
  width: 80px;
  padding: 6px 10px;
  border: 1px solid #ddd;
  border-radius: 4px;
  font-size: 14px;
}

.traveler-note {
  color: #666;
  font-size: 12px;
  line-height: 1.4;
  margin-top: 8px;
}

.traveler-note small {
  display: block;
}

/* Auto-save indicators */
.auto-save-indicator-inline {
  font-size: 13px;
  font-weight: 500;
  transition: opacity 0.2s;
  min-width: 80px;
  text-align: left;
}

.auto-save-indicator-inline.saving {
  color: #667eea;
}

.auto-save-indicator-inline.saved {
  color: #28a745;
}

.auto-save-indicator-inline.error {
  color: #dc3545;
}

/* Accommodation select */
.accommodation-select {
  flex: 1;
  padding: 6px 10px;
  border: 1px solid #ddd;
  border-radius: 4px;
  font-size: 14px;
  min-width: 150px;
}

/* Destination meta info */
.dest-meta {
  font-weight: 400;
  font-size: 12px;
  color: #666;
  margin-left: 6px;
}
<<<<<<< HEAD

/* Transport Segments Section */
.transport-segments-section {
  margin-top: 20px;
}

.transport-segments-empty {
  padding: 20px;
  text-align: center;
  color: #666;
  background: #f8f9fa;
  border-radius: 6px;
  font-size: 14px;
}

.transport-segments-section .section-header {
  display: flex;
  justify-content: space-between;
  align-items: center;
  margin-bottom: 12px;
}

.transport-segments-section .segment-summary {
  font-size: 13px;
  color: #666;
}

.transport-segments-section .needs-research {
  color: #e67e22;
  font-weight: 500;
}

.transport-segments-section .all-researched {
  color: #27ae60;
  font-weight: 500;
}

.transport-segment-controls {
  display: flex;
  justify-content: space-between;
  align-items: center;
  padding: 12px;
  background: #f8f9fa;
  border-radius: 6px;
  margin-bottom: 12px;
}

.selection-controls {
  display: flex;
  gap: 16px;
}

.checkbox-label {
  display: flex;
  align-items: center;
  gap: 6px;
  cursor: pointer;
  font-size: 13px;
}

.checkbox-label input[type="checkbox"] {
  cursor: pointer;
}

.action-controls {
  display: flex;
  align-items: center;
  gap: 12px;
}

.research-status {
  font-size: 13px;
  padding: 4px 8px;
  border-radius: 4px;
}

.research-status.researching {
  color: #2980b9;
  background: #ebf5fb;
}

.research-status.success {
  color: #27ae60;
  background: #e8f8f0;
}

.research-status.partial {
  color: #e67e22;
  background: #fef5e7;
}

.transport-segments-list {
  border: 1px solid #e0e0e0;
  border-radius: 6px;
  overflow: hidden;
}

.segments-header {
  display: grid;
  grid-template-columns: 40px 1fr 100px 120px 100px;
  gap: 8px;
  padding: 10px 12px;
  background: #f1f3f5;
  font-weight: 600;
  font-size: 12px;
  color: #495057;
  text-transform: uppercase;
}

.segment-row {
  display: grid;
  grid-template-columns: 40px 1fr 100px 120px 100px;
  gap: 8px;
  padding: 12px;
  border-bottom: 1px solid #e9ecef;
  align-items: center;
  transition: background-color 0.2s;
}

.segment-row:last-child {
  border-bottom: none;
}

.segment-row:hover {
  background: #f8f9fa;
}

.segment-row.needs-research {
  background: #fffbf0;
}

.segment-row.researching {
  background: #ebf5fb;
  animation: pulse 1.5s infinite;
}

.segment-row.research-complete {
  background: #e8f8f0;
}

.segment-row.research-error {
  background: #fdf0ef;
}

@keyframes pulse {
  0%, 100% { opacity: 1; }
  50% { opacity: 0.7; }
}

.col-select {
  display: flex;
  justify-content: center;
}

.col-route {
  display: flex;
  flex-direction: column;
  gap: 2px;
}

.route-text {
  font-weight: 500;
  font-size: 13px;
}

.route-distance {
  font-size: 11px;
  color: #888;
}

.col-mode {
  display: flex;
  align-items: center;
  gap: 6px;
}

.mode-icon {
  font-size: 16px;
}

.mode-text {
  font-size: 12px;
  color: #666;
  text-transform: capitalize;
}

.col-cost {
  display: flex;
  flex-direction: column;
  gap: 2px;
}

.cost-value {
  font-weight: 600;
  font-size: 14px;
  color: #2c3e50;
}

.cost-range {
  font-size: 10px;
  color: #888;
}

.col-status {
  display: flex;
  justify-content: flex-start;
}

.segment-status-badge {
  padding: 3px 8px;
  border-radius: 12px;
  font-size: 10px;
  font-weight: 600;
  text-transform: uppercase;
}

.segment-status-badge.status-estimated {
  background: #f1f3f5;
  color: #868e96;
}

.segment-status-badge.status-researched {
  background: #e3f2fd;
  color: #1976d2;
}

.segment-status-badge.status-booked {
  background: #e8f5e9;
  color: #388e3c;
}

.transport-total {
  display: flex;
  justify-content: flex-end;
  align-items: center;
  gap: 12px;
  padding: 12px 16px;
  background: #f8f9fa;
  border-radius: 6px;
  margin-top: 12px;
}

.transport-total .total-label {
  font-weight: 500;
  color: #495057;
}

.transport-total .total-value {
  font-size: 18px;
  font-weight: 700;
  color: #2c3e50;
}

.segment-checkbox:disabled {
  opacity: 0.5;
  cursor: not-allowed;
}

/* Mobile responsive styles for transport segments */
@media (max-width: 768px) {
  .transport-segment-controls {
    flex-direction: column;
    gap: 12px;
    align-items: stretch;
  }

  .selection-controls {
    flex-direction: column;
    gap: 8px;
  }

  .action-controls {
    flex-direction: column;
    align-items: stretch;
    gap: 8px;
  }

  .action-controls #research-selected-segments-btn {
    width: 100%;
  }

  .segments-header {
    display: none;
  }

  .segment-row {
    display: flex;
    flex-direction: column;
    gap: 8px;
    padding: 12px;
    position: relative;
  }

  .segment-row .col-select {
    position: absolute;
    top: 12px;
    right: 12px;
  }

  .segment-row .col-route {
    padding-right: 40px;
  }

  .segment-row .col-route .route-text {
    font-size: 14px;
  }

  .segment-row .col-mode,
  .segment-row .col-cost,
  .segment-row .col-status {
    display: flex;
    align-items: center;
    gap: 8px;
  }

  .segment-row .col-mode::before {
    content: 'Mode: ';
    font-size: 11px;
    color: #888;
    font-weight: 500;
  }

  .segment-row .col-cost::before {
    content: 'Cost: ';
    font-size: 11px;
    color: #888;
    font-weight: 500;
  }

  .transport-total {
    flex-direction: column;
    align-items: flex-end;
    gap: 4px;
  }
}
=======
/* Transport section styles */
.transport-section {
  margin-top: 20px;
  margin-bottom: 20px;
  border-top: 2px solid #e9ecef;
  padding-top: 20px;
}

.transport-section .section-header {
  display: flex;
  justify-content: space-between;
  align-items: center;
  margin-bottom: 15px;
}

.transport-section .section-header h4 {
  margin: 0;
  font-size: 16px;
  font-weight: 600;
  color: #333;
}

.transport-summary {
  display: flex;
  gap: 10px;
  align-items: center;
  font-size: 14px;
}

.transport-total {
  font-weight: 700;
  color: #007bff;
}

.transport-pct {
  color: #666;
  font-size: 13px;
}

.transport-segments-list {
  display: flex;
  flex-direction: column;
  gap: 12px;
}

.transport-segment-item {
  background: #f8f9fa;
  border-radius: 6px;
  padding: 12px;
  border: 1px solid #dee2e6;
}

.segment-header {
  display: flex;
  justify-content: space-between;
  align-items: center;
  margin-bottom: 8px;
}

.segment-route {
  display: flex;
  align-items: center;
  gap: 8px;
  font-size: 14px;
  flex-wrap: wrap;
}

.segment-icon {
  font-size: 18px;
}

.segment-from,
.segment-to {
  font-weight: 600;
  color: #333;
}

.segment-arrow {
  color: #999;
  font-weight: 400;
}

.segment-distance,
.segment-duration {
  color: #666;
  font-size: 12px;
  padding: 2px 6px;
  background: white;
  border-radius: 3px;
  border: 1px solid #dee2e6;
}

.segment-actions {
  display: flex;
  gap: 6px;
}

.segment-details {
  display: flex;
  flex-direction: column;
  gap: 6px;
  font-size: 13px;
}

.segment-cost {
  display: flex;
  align-items: center;
  gap: 8px;
  margin-top: 4px;
}

.segment-cost .cost-value {
  font-size: 16px;
  font-weight: 700;
  color: #007bff;
}

.segment-airlines {
  color: #666;
  font-size: 12px;
}

.segment-range {
  color: #666;
  font-size: 12px;
  font-style: italic;
}

.segment-alternatives {
  margin-top: 4px;
}

.alternatives-badge {
  background: #ffc107;
  color: #000;
  padding: 2px 8px;
  border-radius: 3px;
  font-size: 11px;
  font-weight: 600;
}

.segment-notes {
  color: #666;
  font-size: 12px;
  font-style: italic;
}

.segment-researched {
  color: #999;
  font-size: 11px;
}

.research-old {
  background: #ffc107;
  color: #000;
  padding: 2px 6px;
  border-radius: 3px;
  font-size: 11px;
  font-weight: 600;
}

.research-aging {
  font-size: 14px;
}

.confidence-badge {
  color: white;
  padding: 2px 8px;
  border-radius: 3px;
  font-size: 11px;
  font-weight: 600;
  display: inline-block;
}

.stat-breakdown {
  font-size: 11px;
  color: #666;
  margin-top: 2px;
}

>>>>>>> 9ba75dda
</style>
`;<|MERGE_RESOLUTION|>--- conflicted
+++ resolved
@@ -5631,7 +5631,6 @@
   color: #666;
   margin-left: 6px;
 }
-<<<<<<< HEAD
 
 /* Transport Segments Section */
 .transport-segments-section {
@@ -5967,187 +5966,5 @@
     gap: 4px;
   }
 }
-=======
-/* Transport section styles */
-.transport-section {
-  margin-top: 20px;
-  margin-bottom: 20px;
-  border-top: 2px solid #e9ecef;
-  padding-top: 20px;
-}
-
-.transport-section .section-header {
-  display: flex;
-  justify-content: space-between;
-  align-items: center;
-  margin-bottom: 15px;
-}
-
-.transport-section .section-header h4 {
-  margin: 0;
-  font-size: 16px;
-  font-weight: 600;
-  color: #333;
-}
-
-.transport-summary {
-  display: flex;
-  gap: 10px;
-  align-items: center;
-  font-size: 14px;
-}
-
-.transport-total {
-  font-weight: 700;
-  color: #007bff;
-}
-
-.transport-pct {
-  color: #666;
-  font-size: 13px;
-}
-
-.transport-segments-list {
-  display: flex;
-  flex-direction: column;
-  gap: 12px;
-}
-
-.transport-segment-item {
-  background: #f8f9fa;
-  border-radius: 6px;
-  padding: 12px;
-  border: 1px solid #dee2e6;
-}
-
-.segment-header {
-  display: flex;
-  justify-content: space-between;
-  align-items: center;
-  margin-bottom: 8px;
-}
-
-.segment-route {
-  display: flex;
-  align-items: center;
-  gap: 8px;
-  font-size: 14px;
-  flex-wrap: wrap;
-}
-
-.segment-icon {
-  font-size: 18px;
-}
-
-.segment-from,
-.segment-to {
-  font-weight: 600;
-  color: #333;
-}
-
-.segment-arrow {
-  color: #999;
-  font-weight: 400;
-}
-
-.segment-distance,
-.segment-duration {
-  color: #666;
-  font-size: 12px;
-  padding: 2px 6px;
-  background: white;
-  border-radius: 3px;
-  border: 1px solid #dee2e6;
-}
-
-.segment-actions {
-  display: flex;
-  gap: 6px;
-}
-
-.segment-details {
-  display: flex;
-  flex-direction: column;
-  gap: 6px;
-  font-size: 13px;
-}
-
-.segment-cost {
-  display: flex;
-  align-items: center;
-  gap: 8px;
-  margin-top: 4px;
-}
-
-.segment-cost .cost-value {
-  font-size: 16px;
-  font-weight: 700;
-  color: #007bff;
-}
-
-.segment-airlines {
-  color: #666;
-  font-size: 12px;
-}
-
-.segment-range {
-  color: #666;
-  font-size: 12px;
-  font-style: italic;
-}
-
-.segment-alternatives {
-  margin-top: 4px;
-}
-
-.alternatives-badge {
-  background: #ffc107;
-  color: #000;
-  padding: 2px 8px;
-  border-radius: 3px;
-  font-size: 11px;
-  font-weight: 600;
-}
-
-.segment-notes {
-  color: #666;
-  font-size: 12px;
-  font-style: italic;
-}
-
-.segment-researched {
-  color: #999;
-  font-size: 11px;
-}
-
-.research-old {
-  background: #ffc107;
-  color: #000;
-  padding: 2px 6px;
-  border-radius: 3px;
-  font-size: 11px;
-  font-weight: 600;
-}
-
-.research-aging {
-  font-size: 14px;
-}
-
-.confidence-badge {
-  color: white;
-  padding: 2px 8px;
-  border-radius: 3px;
-  font-size: 11px;
-  font-weight: 600;
-  display: inline-block;
-}
-
-.stat-breakdown {
-  font-size: 11px;
-  color: #666;
-  margin-top: 2px;
-}
-
->>>>>>> 9ba75dda
 </style>
 `;