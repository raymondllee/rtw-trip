--- conflicted
+++ resolved
@@ -88,32 +88,6 @@
   end_date?: string;
 }
 
-<<<<<<< HEAD
-export interface PricingModel {
-  type: 'fixed' | 'per_day' | 'per_night' | 'per_person_day' | 'per_person_night' | 'custom';
-  base_unit?: 'day' | 'night' | 'week' | 'month';
-  scales_with_duration?: boolean;
-  scales_with_travelers?: boolean;
-  minimum_charge?: number;
-  custom_formula?: string;
-}
-
-export interface CostChangeEvent {
-  timestamp: string;
-  changed_by: string;  // user_id or 'ai_research' or 'system'
-  previous_value: Partial<TripCost>;
-  new_value: Partial<TripCost>;
-  change_reason?: string;  // 'price_update', 'research', 'booking_confirmed', 'user_edit'
-  fields_changed: string[];
-}
-
-export interface CostHistory {
-  cost_id: string;
-  changes: CostChangeEvent[];
-  created_at: string;
-  updated_at: string;
-}
-=======
 export type CostCategory =
   | 'flight'
   | 'accommodation'
@@ -124,7 +98,31 @@
   | 'educational_materials'  // Books, subscriptions, apps, resources
   | 'educational_activities' // Museum admissions, tours, classes, workshops
   | 'other';
->>>>>>> edfd1b46
+
+export interface PricingModel {
+  type: 'fixed' | 'per_day' | 'per_night' | 'per_person_day' | 'per_person_night' | 'custom';
+  base_unit?: 'day' | 'night' | 'week' | 'month';
+  scales_with_duration?: boolean;
+  scales_with_travelers?: boolean;
+  minimum_charge?: number;
+  custom_formula?: string;
+}
+
+export interface CostChangeEvent {
+  timestamp: string;
+  changed_by: string;  // user_id or 'ai_research' or 'system'
+  previous_value: Partial<TripCost>;
+  new_value: Partial<TripCost>;
+  change_reason?: string;  // 'price_update', 'research', 'booking_confirmed', 'user_edit'
+  fields_changed: string[];
+}
+
+export interface CostHistory {
+  cost_id: string;
+  changes: CostChangeEvent[];
+  created_at: string;
+  updated_at: string;
+}
 
 export interface TripCost {
   id: string;
@@ -135,7 +133,6 @@
   destination_id?: string | number;  // Support both naming conventions
   notes?: string;
   description?: string;
-<<<<<<< HEAD
 
   // Pricing model configuration (Recommendation G)
   pricing_model?: PricingModel;
@@ -157,12 +154,12 @@
   time_unit?: string;
   period?: string;
 
-=======
+  // Additional metadata from main branch
   booking_status?: 'estimated' | 'researched' | 'booked' | 'paid';
   source?: 'manual' | 'ai_estimate' | 'web_research' | 'booking_api';
   amount_usd?: number;  // Cost converted to USD
   date?: string;  // YYYY-MM-DD
->>>>>>> edfd1b46
+
   [key: string]: unknown;
 }
 
