// @ts-nocheck
import { FirestoreScenarioManager } from '../firestore/scenarioManager';
import { StatePersistence } from '../statePersistence';
import { summaryManager } from '../summaryManager';
import { showDataIntegrityPanel, validateDataIntegrity } from '../dataIntegrityUi';
import { showGeographicValidationPanel, showValidationWarningBanner, hasGeographicDataIssues } from '../dataValidationUi';
import { generateDestinationId, normalizeId } from '../destinationIdManager';
import { getRegionForCountry } from '../data/regionMappings';
import {
  showDestinationDeletionDialog,
  handleDestinationDeletion,
  populateReassignDropdown
} from '../destinationDeletionHandler';
import { getRuntimeConfig } from '../config';
import { getLegsForData, generateDynamicLegs, getLegSummary } from '../utils/dynamicLegManager';
import { aggregateByCountry, groupByContinent, groupByRegion, calculateCountryStats, CountryStay, RegionStay } from '../utils/countryAggregator';
import { loadEducationSection, initializeEducationUI } from '../education/educationUI';

const { apiBaseUrl } = getRuntimeConfig();

const idsEqual = (a, b) => {
  if (a == null || b == null) return a == null && b == null;
  return normalizeId(a) === normalizeId(b);
};

async function loadData() {
  // Return empty data structure - the app loads all data from Firestore in initMapApp
  console.log('📊 Using empty initial data - will load from Firestore');
  return {
    locations: [],
    legs: [],
    costs: []
  };
}

function toLatLng(location) {
  // Prefer display_coordinates if present (for special cases like Antarctica)
  // This allows destinations to have logical coordinates (e.g., Ushuaia for departure port)
  // while displaying at the correct location on the map (e.g., Antarctic Peninsula)
  const coords = location.display_coordinates || location.coordinates;

  if (coords && typeof coords.lat === 'number' && typeof coords.lng === 'number') {
    return { lat: coords.lat, lng: coords.lng };
  }
  return null;
}

function computeBounds(map, locations) {
  const bounds = new google.maps.LatLngBounds();
  for (const loc of locations) {
    const ll = toLatLng(loc);
    if (ll) bounds.extend(ll);
  }
  if (!bounds.isEmpty()) {
    map.fitBounds(bounds);
  }
}

function formatDateRange(a, b) {
  const fmt = new Intl.DateTimeFormat(undefined, { month: 'short', day: 'numeric', year: 'numeric', timeZone: 'UTC' });
  const f = (d) => d ? fmt.format(new Date(d + 'T00:00:00Z')) : '';
  if (a && b && a !== b) return `${f(a)} – ${f(b)}`;
  if (a) return f(a);
  if (b) return f(b);
  return '';
}

function formatDateCompact(a, b) {
  if (!a || !b) return '';
  const start = new Date(a + 'T00:00:00Z');
  const end = new Date(b + 'T00:00:00Z');
  const monthFmt = new Intl.DateTimeFormat(undefined, { month: 'short', timeZone: 'UTC' });
  const startMonth = monthFmt.format(start);
  const endMonth = monthFmt.format(end);
  const startDay = start.getUTCDate();
  const endDay = end.getUTCDate();
  const year = start.getUTCFullYear();

  // Same month: "Jul 22 – Aug 13, 2026"
  if (startMonth === endMonth) {
    return `${startMonth} ${startDay}–${endDay}, ${year}`;
  }
  // Different months: "Jul 22 – Aug 13, 2026"
  return `${startMonth} ${startDay} – ${endMonth} ${endDay}, ${year}`;
}

function formatDate(date) {
  return date.toISOString().split('T')[0];
}

function addDays(date, days) {
  const result = new Date(date);
  result.setUTCDate(result.getUTCDate() + days);
  return result;
}

function groupLegs(data) {
  // Use dynamic leg generation from destinations
  const legs = getLegsForData(data, { useDynamic: true });
  return legs.map(leg => leg.name);
}

function getSubLegsForLeg(data, legName) {
  // Get dynamic legs
  const legs = getLegsForData(data, { useDynamic: true });
  const leg = legs.find(l => l.name === legName);
  return leg?.sub_legs || [];
}

function filterByLeg(data, legName) {
  if (!legName || legName === 'all') return data.locations || [];

  // Get dynamic legs
  const legs = getLegsForData(data, { useDynamic: true });
  const leg = legs.find(l => l.name === legName);

  if (!leg) {
    console.warn(`⚠️ Leg "${legName}" not found in dynamic legs`);
    return data.locations || [];
  }

  // Filter by regions (continent-based)
  const legRegions = leg.regions || [];
  if (legRegions.length === 0) {
    console.warn(`⚠️ Leg "${legName}" has no regions defined`);
    return data.locations || [];
  }

  return (data.locations || []).filter(location => {
    // VALIDATION: Warn about missing region field
    if (!location.region) {
      console.warn(`⚠️ Location "${location.name}" (ID: ${location.id}) is missing region field - will not appear in leg view`);
      return false;
    }

    return legRegions.includes(location.region);
  });
}

function filterBySubLeg(data, legName, subLegName) {
  console.log(`🔍 filterBySubLeg called: leg="${legName}", subLeg="${subLegName}"`);

  if (!subLegName) return filterByLeg(data, legName);

  // Get dynamic legs
  const legs = getLegsForData(data, { useDynamic: true });
  const leg = legs.find(l => l.name === legName);

  if (!leg) {
    console.warn(`⚠️ Leg "${legName}" not found in dynamic legs`);
    return [];
  }

  const subLeg = leg.sub_legs?.find(sl => sl.name === subLegName);
  if (!subLeg) {
    console.warn(`⚠️ Sub-leg "${subLegName}" not found in leg "${legName}"`);
    return [];
  }

  // Filter locations by country (geographic relationship)
  const subLegCountries = subLeg.countries || [];
  console.log(`📋 Sub-leg "${subLegName}" has ${subLegCountries.length} countries:`, subLegCountries);

  // SPECIAL CASE: If sub-leg has no countries defined OR has an empty array,
  // treat it as "All Destinations" for this leg - filter by region only
  if (subLegCountries.length === 0) {
    console.log(`ℹ️ Sub-leg "${subLegName}" has no countries defined - showing all destinations for leg "${legName}"`);
    return filterByLeg(data, legName);
  }

  // Enhanced filtering with validation
  const filtered = (data.locations || []).filter(location => {
    // VALIDATION: Warn about missing country field
    if (!location.country) {
      console.warn(`⚠️ Location "${location.name}" (ID: ${location.id}) is missing country field - will not appear in sub-leg view`);
      return false;
    }

    // Filter by country match
    const matches = subLegCountries.includes(location.country);

    // DEBUG: Log why a location is filtered out
    if (!matches && location.region && leg.regions?.includes(location.region)) {
      console.warn(`❌ Location "${location.name}" has region "${location.region}" but country "${location.country}" NOT in sub-leg countries:`, subLegCountries);
    }

    return matches;
  });

  console.log(`✅ Filtered to ${filtered.length} locations for sub-leg "${subLegName}"`);
  return filtered;
}

function getActivityColor(activityType) {
  const colors = {
    'diving': '#0077be',
    'cultural exploration': '#8e44ad',
    'trekking': '#27ae60',
    'safari': '#f39c12',
    'mountain climbing': '#e74c3c',
    'gorilla trekking': '#2ecc71',
    'city exploration': '#3498db',
    'wildlife': '#16a085',
    'northern lights': '#9b59b6',
    'nature exploration': '#27ae60',
    'river cruise': '#2980b9',
    'wildlife exploration': '#f39c12',
    'polar expedition': '#34495e',
    'transit': '#95a5a6',
    'buffer days': '#bdc3c7',
    'departure': '#e67e22',
    'arrival': '#e67e22'
  };
  return colors[activityType] || '#7f8c8d';
}

// Helper functions for cost display (fallbacks if not loaded from cost-utils-standalone.js)
function getCategoryIcon(category) {
  const icons = {
    accommodation: '🏨',
    flight: '✈️',
    activity: '🎯',
    food: '🍽️',
    transport: '🚗',
    other: '📦'
  };
  return icons[category] || '📦';
}

function getCategoryDisplayName(category) {
  const names = {
    accommodation: 'Accommodation',
    flight: 'Flights',
    activity: 'Activities',
    food: 'Food & Dining',
    transport: 'Local Transport',
    other: 'Other'
  };
  return names[category] || 'Other';
}

function getTransportationIcon(transportMode) {
  const icons = {
    'plane': '✈️',
    'train': '🚂', 
    'car': '🚗',
    'bus': '🚌',
    'ferry': '🚢',
    'walking': '🚶'
  };
  return icons[transportMode] || '✈️'; // Default to plane for international travel
}

// Known flight costs from the itinerary (per person)
const knownFlightCosts = {
  'SFO-DPS': 1500,
  'DPS-SOQ': 400,
  'SOQ-ROR': 700,
  'ROR-MNL': 400,
  'MNL-SIN': 200,
  'SIN-KUL': 100,
  'KUL-BKI': 200,
  'BKI-KUL': 200,
  'KUL-TPE': 250,
  'TPE-NRT': 300,
  'NRT-ICN': 200,
  'ICN-PEK': 250,
  'PEK-KTM': 300,
  'KTM-PBH': 400,
  'KTM-CPH': 600,
  'CPH-ARN': 100,
  'ARN-TOS': 250,
  'TOS-KEF': 300,
  'KEF-AMS': 400,
  'AMS-JRO': 700,
  'JRO-KGL': 300,
  'KGL-GIG': 1000,
  'GIG-MAO': 200,
  'MAO-UIO': 300,
  'UIO-GPS': 400,
  'GPS-EZE': 600,
  'EZE-SFO': 1800
};

function getTransportationCost(fromLocation, toLocation, transportMode, distance) {
  // Check for known flight costs first
  const fromCode = getAirportCode(fromLocation);
  const toCode = getAirportCode(toLocation);
  const routeKey = `${fromCode}-${toCode}`;
  
  if (knownFlightCosts[routeKey]) {
    return knownFlightCosts[routeKey] * 3; // Times 3 for 3 people
  }
  
  // Estimate based on transport mode and distance
  const distanceKm = distance / 1000;
  let costPerPerson = 0;
  
  switch (transportMode) {
    case 'plane':
      if (distanceKm > 8000) costPerPerson = 1200; // Long haul international
      else if (distanceKm > 3000) costPerPerson = 600; // Medium haul
      else if (distanceKm > 1000) costPerPerson = 300; // Regional
      else costPerPerson = 150; // Domestic short
      break;
    case 'train':
      costPerPerson = Math.max(50, distanceKm * 0.15); // ~$0.15 per km
      break;
    case 'bus':
      costPerPerson = Math.max(20, distanceKm * 0.08); // ~$0.08 per km
      break;
    case 'car':
      costPerPerson = Math.max(30, distanceKm * 0.12); // ~$0.12 per km (rental + gas)
      break;
    case 'ferry':
      costPerPerson = Math.max(25, distanceKm * 0.20); // ~$0.20 per km
      break;
    case 'walking':
      costPerPerson = 0;
      break;
    default:
      costPerPerson = 100; // Default estimate
  }
  
  return Math.round(costPerPerson * 3); // Times 3 for 3 people
}

function getAirportCode(location) {
  // Map cities to airport codes based on the itinerary
  const airportCodes = {
    'San Francisco': 'SFO',
    'Denpasar': 'DPS',
    'Bali': 'DPS',
    'Sorong': 'SOQ',
    'Raja Ampat': 'SOQ',
    'Koror': 'ROR',
    'Palau': 'ROR',
    'Manila': 'MNL',
    'Singapore': 'SIN',
    'Kuala Lumpur': 'KUL',
    'Kota Kinabalu': 'BKI',
    'Taipei': 'TPE',
    'Tokyo': 'NRT',
    'Seoul': 'ICN',
    'Beijing': 'PEK',
    'Kathmandu': 'KTM',
    'Paro': 'PBH',
    'Copenhagen': 'CPH',
    'Stockholm': 'ARN',
    'Tromsø': 'TOS',
    'Reykjavik': 'KEF',
    'Amsterdam': 'AMS',
    'Kilimanjaro': 'JRO',
    'Kigali': 'KGL',
    'Rio de Janeiro': 'GIG',
    'Manaus': 'MAO',
    'Quito': 'UIO',
    'Galápagos': 'GPS',
    'Buenos Aires': 'EZE'
  };
  
  return airportCodes[location.city] || airportCodes[location.name] || 'XXX';
}

function getTransportationMode(fromLocation, toLocation, index) {
  // Logic to determine transport mode based on distance and location types
  const distance = google.maps.geometry.spherical.computeDistanceBetween(
    new google.maps.LatLng(fromLocation.coordinates.lat, fromLocation.coordinates.lng),
    new google.maps.LatLng(toLocation.coordinates.lat, toLocation.coordinates.lng)
  );
  
  // If locations have explicit transport mode, use it
  if (toLocation.transport_from_previous) {
    return toLocation.transport_from_previous;
  }
  
  // Auto-detect based on distance and geography
  if (distance > 1000000) { // >1000km = likely flight
    return 'plane';
  } else if (distance > 500000) { // 500-1000km = could be train/bus/plane
    return fromLocation.country === toLocation.country ? 'train' : 'plane';
  } else if (distance > 100000) { // 100-500km = likely train/bus
    return 'train';
  } else if (distance > 20000) { // 20-100km = likely car/bus
    return 'car';
  } else {
    return 'walking';
  }
}

function addMarkersAndPath(map, locations, workingData, showRouting = false) {
  const info = new google.maps.InfoWindow();
  const markers = [];
  const pathCoords = [];
  const coordIndex = [];
  let activeMarker = null;
  let routingElements = [];

  locations.forEach((loc, idx) => {
    const ll = toLatLng(loc);
    if (!ll) return;
    pathCoords.push(ll);
    coordIndex.push(idx);

    // Determine if destination is locked
    const isLocked = loc.is_date_locked || false;

    const marker = new google.maps.Marker({
      position: ll,
      map,
      label: {
        text: String(idx + 1),
        color: 'white',
        fontSize: '12px',
        fontWeight: 'bold'
      },
      title: `${loc.name}${loc.city ? ', ' + loc.city : ''}${loc.country ? ', ' + loc.country : ''}${isLocked ? ' 🔒 (Dates Locked)' : ''}`,
      icon: {
        path: google.maps.SymbolPath.CIRCLE,
        scale: 10,
        fillColor: getActivityColor(loc.activity_type),
        fillOpacity: 1,
        strokeColor: isLocked ? '#ffc107' : '#ffffff',
        strokeWeight: isLocked ? 4 : 2
      }
    });
    
    const clickHandler = () => {
      highlightLocation(idx, marker, loc);
    };
    
    marker.addListener('click', clickHandler);
    marker.clickHandler = clickHandler;
    markers.push(marker);
  });

  // Add path with transportation icons
  if (pathCoords.length >= 2) {
    if (showRouting) {
      // Show path with transportation mode icons
      for (let i = 0; i < pathCoords.length - 1; i++) {
        const fromLocation = locations[coordIndex[i]];
        const toLocation = locations[coordIndex[i + 1]];
        
        // Create polyline segment
        const polyline = new google.maps.Polyline({
          path: [pathCoords[i], pathCoords[i + 1]],
          geodesic: true,
          strokeColor: '#1e88e5',
          strokeOpacity: 0.8,
          strokeWeight: 2
        });
        polyline.setMap(map);
        routingElements.push(polyline);
        
        // Add transportation icon at midpoint with cost information
        const distance = google.maps.geometry.spherical.computeDistanceBetween(
          pathCoords[i],
          pathCoords[i + 1]
        );

        // Get transport segment if available, otherwise calculate
        let segment = null;
        let transportMode, cost, costText, transportIcon;

        if (window.transportSegmentManager) {
          segment = window.transportSegmentManager.getSegment(fromLocation.id, toLocation.id);
        }

        if (segment) {
          // Use data from transport segment
          transportMode = segment.transport_mode;
          transportIcon = segment.transport_mode_icon;
          cost = window.transportSegmentManager.getActiveCost(segment);
          costText = cost > 0 ? `$${cost.toLocaleString()}` : 'Free';
        } else {
          // Fall back to old calculation
          transportMode = getTransportationMode(fromLocation, toLocation, i);
          transportIcon = getTransportationIcon(transportMode);
          cost = getTransportationCost(fromLocation, toLocation, transportMode, distance);
          costText = cost > 0 ? `$${cost.toLocaleString()}` : 'Free';
        }

        const midpoint = google.maps.geometry.spherical.interpolate(
          pathCoords[i],
          pathCoords[i + 1],
          0.5
        );

        const transportMarker = new google.maps.Marker({
          position: midpoint,
          map: map,
          icon: {
            url: `data:image/svg+xml;charset=UTF-8,${encodeURIComponent(`
              <svg width="32" height="32" viewBox="0 0 32 32" xmlns="http://www.w3.org/2000/svg">
                <circle cx="16" cy="16" r="14" fill="white" stroke="#1e88e5" stroke-width="2"/>
                <text x="16" y="14" text-anchor="middle" font-size="12">${transportIcon}</text>
                <text x="16" y="26" text-anchor="middle" font-size="8" fill="#1e88e5" font-weight="bold">${costText}</text>
              </svg>
            `)}`,
            scaledSize: new google.maps.Size(32, 32),
            anchor: new google.maps.Point(16, 16)
          },
          title: `${fromLocation.name} → ${toLocation.name}\nTravel by ${transportMode}\nCost: ${costText}\nDistance: ${Math.round(distance/1000)}km`,
          zIndex: 1000
        });

        // Add click handler to show detailed cost breakdown
        transportMarker.addListener('click', () => {
          let statusBadge = '';
          let confidenceInfo = '';

          if (segment) {
            // Show segment-specific information
            const statusColors = {
              'estimated': '#999',
              'researched': '#3498db',
              'booked': '#27ae60',
              'paid': '#27ae60',
              'completed': '#27ae60'
            };
            const statusColor = statusColors[segment.booking_status] || '#999';
            statusBadge = `<span style="background: ${statusColor}; color: white; padding: 2px 8px; border-radius: 12px; font-size: 11px; text-transform: uppercase;">${segment.booking_status}</span>`;

            if (segment.confidence_level) {
              const confidenceEmoji = segment.confidence_level === 'high' ? '✓✓' : segment.confidence_level === 'medium' ? '✓' : '~';
              confidenceInfo = `<p style="margin: 4px 0; font-size: 12px; color: #888;">${confidenceEmoji} Confidence: ${segment.confidence_level}</p>`;
            }
          } else {
            statusBadge = '<span style="background: #999; color: white; padding: 2px 8px; border-radius: 12px; font-size: 11px; text-transform: uppercase;">estimated</span>';
          }

          const infoContent = `
            <div style="max-width: 280px; padding: 4px; font-family: -apple-system, BlinkMacSystemFont, 'Segoe UI', Roboto, sans-serif;">
              <h4 style="margin: 0 0 12px 0; font-size: 15px; font-weight: 600; color: #2c3e50; border-bottom: 2px solid #3498db; padding-bottom: 8px;">
                ${transportIcon} ${fromLocation.name} → ${toLocation.name}
              </h4>
              <div style="display: grid; gap: 8px;">
                <p style="margin: 0; font-size: 13px; line-height: 1.5;">
                  <strong style="color: #34495e;">Transport:</strong> ${transportMode.charAt(0).toUpperCase() + transportMode.slice(1)} ${statusBadge}
                </p>
                <p style="margin: 0; font-size: 13px; line-height: 1.5;">
                  <strong style="color: #34495e;">Distance:</strong> ${Math.round(distance/1000)}km
                </p>
                ${segment && segment.duration_hours ? `
                  <p style="margin: 0; font-size: 13px; line-height: 1.5;">
                    <strong style="color: #34495e;">Duration:</strong> ~${Math.round(segment.duration_hours)}h
                  </p>` : ''}
                <p style="margin: 0; font-size: 13px; line-height: 1.5;">
                  <strong style="color: #34495e;">Total Cost:</strong> ${costText} <span style="color: #7f8c8d; font-size: 12px;">(${segment ? segment.num_travelers : 3} people)</span>
                </p>
                <p style="margin: 0; font-size: 13px; line-height: 1.5;">
                  <strong style="color: #34495e;">Per Person:</strong> <span style="color: #27ae60; font-weight: 600;">$${Math.round(cost/(segment ? segment.num_travelers : 3)).toLocaleString()}</span>
                </p>
                ${confidenceInfo ? `<p style="margin: 0; font-size: 12px; color: #7f8c8d; line-height: 1.5;">${confidenceInfo}</p>` : ''}
                ${segment && segment.notes ? `
                  <div style="margin-top: 8px; padding-top: 8px; border-top: 1px solid #e0e0e0;">
                    <p style="margin: 0; font-size: 12px; font-style: italic; color: #555; line-height: 1.4;">
                      💡 ${segment.notes}
                    </p>
                  </div>` : ''}
                ${segment && segment.booking_reference ? `
                  <p style="margin: 0; font-size: 12px; color: #3498db; font-weight: 500;">
                    <strong>Ref:</strong> ${segment.booking_reference}
                  </p>` : ''}
              </div>
            </div>
          `;

          info.setContent(infoContent);
          info.setPosition(midpoint);
          info.open(map);
        });

        routingElements.push(transportMarker);
      }
    } else {
      // Simple path without transportation icons
      const polyline = new google.maps.Polyline({
        path: pathCoords,
        geodesic: true,
        strokeColor: '#1e88e5',
        strokeOpacity: 0.7,
        strokeWeight: 2
      });
      polyline.setMap(map);
      routingElements.push(polyline);
    }
  }

  function highlightLocation(index, marker, location) {
    if (activeMarker && activeMarker !== marker) {
      activeMarker.setIcon({
        path: google.maps.SymbolPath.CIRCLE,
        scale: 10,
        fillColor: getActivityColor(activeMarker.activityType),
        fillOpacity: 1,
        strokeColor: '#ffffff',
        strokeWeight: 2
      });
    }
    
    marker.setIcon({
      path: google.maps.SymbolPath.CIRCLE,
      scale: 14,
      fillColor: getActivityColor(location.activity_type),
      fillOpacity: 1,
      strokeColor: '#ff4444',
      strokeWeight: 3
    });
    
    activeMarker = marker;
    activeMarker.activityType = location.activity_type;
    
    const name = location.name || '';
    const subtitle = [location.city, location.country].filter(Boolean).join(', ');
    const dr = formatDateRange(location.arrival_date, location.departure_date);
    const duration = location.duration_days ? `${location.duration_days} days` : '';
    const meta = [dr, duration].filter(Boolean).join(' • ');
    const activity = location.activity_type || '';
    const activityColor = getActivityColor(location.activity_type);
    const highlights = Array.isArray(location.highlights) ? location.highlights : [];
    const notes = location.notes || '';

    // Calculate costs for this location
    const costs = workingData.costs || [];
    const destinationCosts = window.calculateDestinationCosts(location.id, costs, location, workingData.locations);
    const costSummaryHTML = destinationCosts.total > 0 ? `
      <div style="background: #f8f9fa; padding: 10px; border-radius: 6px; margin: 8px 0; border: 1px solid #e0e0e0;">
        <div style="font-weight: 600; color: #2563eb; margin-bottom: 4px;">${window.formatCurrency(destinationCosts.total)}</div>
        ${duration ? `<div style="font-size: 12px; color: #666;">${window.formatCurrency(destinationCosts.total / location.duration_days)}/day</div>` : ''}
        ${destinationCosts.count > 0 ? `<div style="font-size: 11px; color: #999;">${destinationCosts.count} cost items</div>` : ''}
      </div>
    ` : '';

    // Simple cost breakdown for marker popup (summary only)
    const costBreakdownHTML = destinationCosts.total > 0 ? `
      <div style="margin-top: 8px;">
        <div style="font-size: 12px; font-weight: 600; color: #333; margin-bottom: 4px;">Cost Breakdown:</div>
        ${Object.entries(destinationCosts.byCategory)
          .filter(([_, amount]) => amount > 0)
          .sort(([_, a], [__, b]) => b - a)
          .map(([category, amount]) => {
            const percentage = (amount / destinationCosts.total * 100).toFixed(1);
            return `
              <div style="display: flex; justify-content: space-between; align-items: center; padding: 2px 0; font-size: 11px;">
                <span style="color: #666;">${window.getCategoryIcon(category)} ${window.getCategoryDisplayName(category)}</span>
                <span style="font-weight: 600; color: #333;">${window.formatCurrency(amount)} (${percentage}%)</span>
              </div>
            `;
          }).join('')}
      </div>
    ` : '';

    // Check if destination is locked
    const isLocked = location.is_date_locked || false;
    const lockBadge = isLocked ? `<div style="display: inline-block; background: #ffc107; color: #333; padding: 3px 10px; border-radius: 12px; font-size: 11px; font-weight: 600; margin-bottom: 8px;">🔒 DATES LOCKED</div>` : '';

    const content = `
      <div style="min-width: 260px; padding: 12px 14px;">
        <div style="font-weight: 700; font-size: 16px; margin-bottom: 6px;">${name}</div>
        ${lockBadge}
        ${subtitle ? `<div style="color: #666; margin-bottom: 4px;">${subtitle}</div>` : ''}
        ${meta ? `<div style="color: #444; margin-bottom: 8px;">${meta}</div>` : ''}
        ${activity ? `<div style="display: inline-block; color: #fff; padding: 2px 8px; border-radius: 999px; font-size: 12px; margin-bottom: 8px; background: ${activityColor}">${activity}</div>` : ''}
        ${costSummaryHTML}
        ${costBreakdownHTML}
        ${notes ? `<div style="background: #f8f9fa; padding: 8px; border-radius: 4px; margin: 8px 0; border-left: 3px solid ${activityColor}; font-size: 13px; color: #555;"><strong style="color: #333;">Notes:</strong><br>${notes.replace(/\n/g, '<br>')}</div>` : ''}
        ${highlights.length ? `<ul style="margin: 8px 0 0 18px; padding: 0;">${highlights.map(h => `<li style="margin: 2px 0;">${h}</li>`).join('')}</ul>` : ''}
        <div style="margin-top: 8px; padding-top: 8px; border-top: 1px solid #eee;">
          <a href="#" class="view-json-link" data-location-index="${index}" style="font-size: 12px; color: #1e88e5; text-decoration: none;">View JSON</a>
        </div>
      </div>
    `;

    info.setOptions({ maxWidth: 360 });
    info.setContent(content);
    info.open({ anchor: marker, map });

    // Add click handler for View JSON link
    // Capture location in closure
    const locationData = location;
    setTimeout(() => {
      const jsonLink = document.querySelector('.view-json-link');
      if (jsonLink) {
        jsonLink.addEventListener('click', (e) => {
          e.preventDefault();
          alert(JSON.stringify(locationData, null, 2));
        });
      }
    }, 0);
    
    map.panTo(marker.getPosition());
    
    if (window.updateSidebarHighlight) {
      window.updateSidebarHighlight(index);
    }
  }

  return { markers, highlightLocation, routingElements };
}

export async function initMapApp() {
  const originalData = await loadData();
  let workingData = JSON.parse(JSON.stringify(originalData));
  console.log(`💰 Initial workingData has ${workingData.costs?.length || 0} cost items`);
  let currentScenarioId = null; // Track the currently loaded scenario ID
  // Expose to other modules (e.g., chat.js)
  window.currentScenarioId = currentScenarioId;
  let currentScenarioName = null; // Track the currently loaded scenario name
  const scenarioManager = new FirestoreScenarioManager();
  const statePersistence = new StatePersistence();
  const tripTitle = document.getElementById('trip-title');

  // Expose workingData globally for debugging and tools
  window.appWorkingData = workingData;

  function ensureLocationCostBaseline(location) {
    if (!location || typeof location !== 'object') return;

    const hasBaseline = Object.prototype.hasOwnProperty.call(location, '__costDurationBaseline');
    if (hasBaseline) return;

    const rawDuration =
      Number(location.duration_days ?? location.durationDays ?? location.duration);
    const baseline = Number.isFinite(rawDuration) && rawDuration > 0 ? rawDuration : 1;

    Object.defineProperty(location, '__costDurationBaseline', {
      value: baseline,
      writable: true,
      configurable: true,
      enumerable: false
    });
  }

  function ensureAllLocationBaselines(data) {
    if (!data || !Array.isArray(data.locations)) return;
    data.locations.forEach(ensureLocationCostBaseline);
  }

  // Helper to update workingData and keep global reference synced
  function updateWorkingData(newData) {
    workingData = newData;
    ensureAllLocationBaselines(workingData);
    window.appWorkingData = workingData;
  }

  ensureAllLocationBaselines(workingData);

  // Initialize cost tracking
  const costTracker = new CostTracker();
  const costUI = new CostUI(costTracker);
  const costComparison = new CostComparison();
  window.costTracker = costTracker;
  window.costUI = costUI;
  window.costComparison = costComparison;

  // Helper function to merge sub_legs and costs from template into loaded data
  function mergeSubLegsFromTemplate(data) {
    if (originalData.legs && data.legs) {
      data.legs = data.legs.map(leg => {
        const originalLeg = originalData.legs.find(ol => ol.name === leg.name);
        if (originalLeg?.sub_legs) {
          return { ...leg, sub_legs: originalLeg.sub_legs };
        }
        return leg;
      });
      console.log(`✅ Merged sub_legs from template (${originalData.legs.filter(l => l.sub_legs).length} legs with sub_legs)`);
    }
    // Preserve costs from original data if not present in loaded data
    if (originalData.costs && (!data.costs || data.costs.length === 0)) {
      data.costs = originalData.costs;
      console.log(`✅ Merged costs from template (${originalData.costs.length} cost items)`);
    }
    return data;
  }

  // Try to restore state from localStorage first
  const savedState = statePersistence.getState();
  console.log('📂 Restoring from saved state:', savedState);

  try {
    let scenarioLoaded = false;

    // If we have a saved scenario ID, try to load it
    if (savedState.scenarioId) {
      console.log(`🔄 Attempting to restore scenario: ${savedState.scenarioId}`);
      const scenario = await scenarioManager.getScenario(savedState.scenarioId);

      if (scenario) {
        const latestVersion = await scenarioManager.getLatestVersion(savedState.scenarioId);
        if (latestVersion && latestVersion.itineraryData) {
          console.log(`📥 Loaded from Firestore with ${latestVersion.itineraryData.costs?.length || 0} costs`);
          const loadedData = mergeSubLegsFromTemplate(latestVersion.itineraryData);
          updateWorkingData(loadedData);
          console.log(`💰 After merge, workingData has ${workingData.costs?.length || 0} costs`);
          currentScenarioId = savedState.scenarioId;
          window.currentScenarioId = currentScenarioId;
          currentScenarioName = scenario.name;
          console.log(`✅ Restored scenario: ${scenario.name}`);
          scenarioLoaded = true;
        }
      } else {
        console.warn('⚠️ Saved scenario not found, clearing state');
        statePersistence.clearState();
      }
    }

    // If no scenario loaded yet (no saved state or saved scenario not found), load most recent one
    if (!scenarioLoaded) {
      const scenarios = await scenarioManager.listScenarios();
      if (scenarios.length > 0) {
        const lastScenario = scenarios[0];
        console.log(`📥 Loading most recent scenario: ${lastScenario.name}`);
        const latestVersion = await scenarioManager.getLatestVersion(lastScenario.id);
        if (latestVersion && latestVersion.itineraryData) {
          const loadedData = mergeSubLegsFromTemplate(latestVersion.itineraryData);
          updateWorkingData(loadedData);
          currentScenarioId = lastScenario.id;
          window.currentScenarioId = currentScenarioId;
          currentScenarioName = lastScenario.name;
          console.log(`✅ Loaded most recent scenario: ${lastScenario.name} with ${workingData.locations?.length || 0} locations`);
          scenarioLoaded = true;
        }
      }
    }

    // If still no data loaded (no Firestore scenarios or static file), show helpful message
    if (!scenarioLoaded && (!workingData.locations || workingData.locations.length === 0)) {
      console.warn('⚠️ No scenarios found in Firestore and no static data file. App will start empty.');
    }

    // Ensure workingData has required properties
    if (!workingData.locations) workingData.locations = [];
    if (!workingData.legs) workingData.legs = [];
    if (!workingData.costs) workingData.costs = [];

    // Initialize transport segments with timeout to prevent hanging
    if (currentScenarioId && window.transportSegmentManager) {
      console.log('🚗 Initializing transport segments...');
      try {
        // Add 10-second timeout to prevent hanging on network issues
        const loadPromise = window.transportSegmentManager.loadSegments(currentScenarioId);
        const timeoutPromise = new Promise((_, reject) =>
          setTimeout(() => reject(new Error('Transport segment loading timed out after 10s')), 10000)
        );

        await Promise.race([loadPromise, timeoutPromise]);
        console.log(`✅ Loaded ${window.transportSegmentManager.getAllSegments().length} transport segments`);

        // Sync segments with current destinations
        if (workingData.locations && workingData.locations.length > 1) {
          const syncPromise = window.transportSegmentManager.syncSegments(currentScenarioId, workingData.locations);
          const syncTimeoutPromise = new Promise((_, reject) =>
            setTimeout(() => reject(new Error('Transport segment sync timed out after 10s')), 10000)
          );

          await Promise.race([syncPromise, syncTimeoutPromise]);
          console.log('✅ Synced transport segments with destinations');
        }
      } catch (error) {
        console.error('Error initializing transport segments:', error);
        console.log('⚠️ Continuing without transport segments...');
      }
    }
  } catch (error) {
    console.warn('Could not load from Firestore, using default data:', error);
    // Fall back to original data if Firestore fails
  }

  tripTitle.textContent = workingData.trip?.title || 'Round The World Trip';

  const map = new google.maps.Map(document.getElementById('map'), {
    center: { lat: 0, lng: 0 },
    zoom: 2,
    mapTypeControl: false,
    streetViewControl: false,
    fullscreenControl: true
  });

  const locations = workingData.locations || [];
  computeBounds(map, locations);

  const legFilter = document.getElementById('leg-filter');
  const subLegFilter = document.getElementById('sub-leg-filter');

  console.log('🔧 Sub-leg UI elements:', {
    legFilter: !!legFilter,
    subLegFilter: !!subLegFilter
  });

  function handleDataUpdate(newData, options = {}) {
    if (!newData) return;
    const { skipRecalc = false } = options;
    updateWorkingData(newData);
    if (!skipRecalc) {
      recalculateTripMetadata();
    }
    const showRouting = routingToggle ? routingToggle.checked : false;
    render(legFilter.value, subLegFilter.value, showRouting);
  }

  function refreshGeographicValidationBadge() {
    const badge = document.getElementById('geo-validation-badge');
    if (!badge) return;

    if (hasGeographicDataIssues(workingData)) {
      badge.textContent = '⚠️';
      badge.title = 'Geographic data issues detected';
      badge.style.color = '#ff9800';
    } else {
      badge.textContent = '✓';
      badge.title = 'All destinations have valid geographic data';
      badge.style.color = '#4caf50';
    }
  }

  function refreshDataIntegrityButton() {
    // Update the badge in the dropdown instead of adding a separate button
    const badge = document.getElementById('data-integrity-badge');
    if (!badge) return;

    const validation = validateDataIntegrity(workingData);
    if (validation.valid && validation.warnings.length === 0) {
      badge.innerHTML = '<span style="color: #28a745; font-size: 12px;">✓ All OK</span>';
    } else {
      const issueCount = validation.errors.length + validation.warnings.length;
      badge.innerHTML = `<span style="background: #dc3545; color: white; padding: 2px 6px; border-radius: 10px; font-size: 11px;">${issueCount}</span>`;
    }
  }

  const legs = groupLegs(workingData);
  legs.forEach(legName => {
    const opt = document.createElement('option');
    opt.value = legName;
    opt.textContent = legName;
    legFilter.appendChild(opt);
  });

  function populateSubLegs(legName) {
    console.log(`🔍 populateSubLegs called with: ${legName}`);
    console.log(`  workingData.legs:`, workingData.legs);

    // Clear existing sub-leg options
    subLegFilter.innerHTML = '<option value="">All Destinations</option>';

    if (!legName || legName === 'all') {
      console.log('  ⚠️ Hiding sub-leg filter (no leg or "all" selected)');
      subLegFilter.style.display = 'none';
      return;
    }

    const leg = workingData.legs?.find(l => l.name === legName);
    console.log(`  🔎 Found leg:`, leg);
    console.log(`  🔎 Leg has sub_legs:`, leg?.sub_legs);

    const subLegs = getSubLegsForLeg(workingData, legName);
    console.log(`  📊 Found ${subLegs.length} sub-legs:`, subLegs.map(sl => sl?.name));

    if (subLegs.length > 0) {
      subLegs.forEach(subLeg => {
        const opt = document.createElement('option');
        opt.value = subLeg.name;
        opt.textContent = subLeg.name;
        subLegFilter.appendChild(opt);
      });
      console.log('  ✅ Showing sub-leg filter');
      subLegFilter.style.display = 'block';
    } else {
      console.log('  ⚠️ No sub-legs found, hiding filter');
      subLegFilter.style.display = 'none';
    }
  }

  let currentMarkers = [];
  let currentRoutingElements = [];
  let highlightLocationFn = null;
  let currentLocations = [];
  
  // Places API variables
  let pendingInsertIndex = null;
  let autocomplete = null;
  
  // Auto-save timer
  let autosaveTimer = null;

  async function triggerAutosave() {
    if (autosaveTimer) clearTimeout(autosaveTimer);
    autosaveTimer = setTimeout(async () => {
      try {
        // If we don't have a scenario yet, create a default one
        if (!currentScenarioId) {
          const defaultScenario = await scenarioManager.getOrCreateScenario(
            'My Trip',
            'Auto-saved trip planning'
          );
          currentScenarioId = defaultScenario.id;
          window.currentScenarioId = currentScenarioId;
          currentScenarioName = defaultScenario.name;
        }

        // Save as new version (skips if unchanged)
        const res = await scenarioManager.saveVersion(currentScenarioId, workingData, false);
        if (res && res.skipped) {
          console.debug('⏭️ Auto-save skipped (no changes)');
        } else {
          console.log('Auto-saved to Firestore');
        }
      } catch (error) {
        console.error('Auto-save failed:', error);
      }
    }, 2000); // Auto-save after 2 seconds of inactivity
  }

  function recalculateTripMetadata() {
    const locations = workingData.locations || [];
    if (!locations.length) return;

    const msPerDay = 24 * 60 * 60 * 1000;
    const toDate = (value) => (value ? new Date(value + 'T00:00:00Z') : null);

    const first = locations[0];
    const last = locations[locations.length - 1];

    const firstDate = toDate(first.arrival_date) || toDate(first.departure_date);
    const lastDate = toDate(last.departure_date) || toDate(last.arrival_date);

    if (firstDate) {
      workingData.trip = workingData.trip || {};
      workingData.trip.start_date = formatDate(firstDate);
    }
    if (lastDate) {
      workingData.trip = workingData.trip || {};
      workingData.trip.end_date = formatDate(lastDate);
      // Note: total_days is calculated dynamically from location durations, not stored statically
    }

    // Note: Leg start_date, end_date, and duration_days are calculated dynamically
    // from location data when needed, not stored as static metadata
  }

  function detectDateConflicts(locations) {
    const conflicts = [];

    // Check for overlapping or gap issues between consecutive destinations
    for (let i = 0; i < locations.length - 1; i++) {
      const current = locations[i];
      const next = locations[i + 1];

      if (current.departure_date && next.arrival_date) {
        const currentDep = new Date(current.departure_date + 'T00:00:00Z');
        const nextArr = new Date(next.arrival_date + 'T00:00:00Z');
        const daysDiff = Math.round((nextArr - currentDep) / (24 * 60 * 60 * 1000));

        if (daysDiff < 1) {
          conflicts.push({
            type: 'overlap',
            fromLocation: current.name,
            toLocation: next.name,
            days: Math.abs(daysDiff - 1),
            message: `${current.name} → ${next.name}: ${Math.abs(daysDiff - 1)} day(s) overlap`
          });
        } else if (daysDiff > 1) {
          conflicts.push({
            type: 'gap',
            fromLocation: current.name,
            toLocation: next.name,
            days: daysDiff - 1,
            message: `${current.name} → ${next.name}: ${daysDiff - 1} day(s) gap`
          });
        }
      }
    }

    // Check if total duration exceeds available time between locked boundaries
    const firstLocked = locations.find(loc => loc.is_date_locked);
    const lastLocked = [...locations].reverse().find(loc => loc.is_date_locked);

    if (firstLocked && lastLocked && firstLocked !== lastLocked) {
      const startDate = new Date(firstLocked.arrival_date + 'T00:00:00Z');
      const endDate = new Date(lastLocked.departure_date + 'T00:00:00Z');
      const availableDays = Math.round((endDate - startDate) / (24 * 60 * 60 * 1000)) + 1;

      const firstIdx = locations.indexOf(firstLocked);
      const lastIdx = locations.indexOf(lastLocked);
      const totalDuration = locations.slice(firstIdx, lastIdx + 1)
        .reduce((sum, loc) => sum + (loc.duration_days || 1), 0);

      if (totalDuration > availableDays) {
        conflicts.push({
          type: 'duration_exceeded',
          days: totalDuration - availableDays,
          message: `Total itinerary exceeds available time by ${totalDuration - availableDays} day(s)`
        });
      }
    }

    return conflicts;
  }

  function recalculateDates(locations, startDate) {
    if (!locations || locations.length === 0) return { conflicts: [] };

    if (!startDate) startDate = workingData.trip?.start_date || '2026-06-12';

    // Identify locked destinations and trip boundaries
    const isStartLocked = workingData.trip?.start_date_locked || false;
    const isEndLocked = workingData.trip?.end_date_locked || false;

    // Find all locked destinations (those with is_date_locked = true)
    const lockedIndices = locations
      .map((loc, idx) => (loc.is_date_locked ? idx : -1))
      .filter(idx => idx !== -1);

    // If no locked destinations, use simple forward calculation
    if (lockedIndices.length === 0 && !isStartLocked) {
      let currentDate = new Date(startDate + 'T00:00:00Z');

      locations.forEach((loc, idx) => {
        if (idx === 0) {
          loc.arrival_date = formatDate(currentDate);
          loc.departure_date = formatDate(addDays(currentDate, (loc.duration_days || 1) - 1));
        } else {
          const previousDeparture = locations[idx - 1].departure_date;
          if (previousDeparture) {
            currentDate = addDays(new Date(previousDeparture + 'T00:00:00Z'), 1);
          }
          loc.arrival_date = formatDate(currentDate);
          loc.departure_date = formatDate(addDays(currentDate, (loc.duration_days || 1) - 1));
        }
        currentDate = new Date(loc.departure_date + 'T00:00:00Z');
      });

      recalculateTripMetadata();
      triggerAutosave();
      return { conflicts: detectDateConflicts(locations) };
    }

    // Process segments between locked points
    // Segment boundaries: start of trip, locked destinations, end of trip
    const boundaries = [
      { index: -1, date: startDate, locked: isStartLocked }
    ];

    lockedIndices.forEach(idx => {
      const loc = locations[idx];
      boundaries.push({
        index: idx,
        arrivalDate: loc.locked_arrival_date || loc.arrival_date,
        departureDate: loc.locked_departure_date || loc.departure_date,
        locked: true
      });
    });

    // Process each segment between boundaries
    for (let i = 0; i < boundaries.length; i++) {
      const segmentStart = boundaries[i];
      const segmentEnd = boundaries[i + 1];

      // Determine the range of unlocked destinations in this segment
      const startIdx = segmentStart.index + 1;
      const endIdx = segmentEnd ? segmentEnd.index : locations.length;

      if (startIdx >= endIdx) continue; // No unlocked destinations in this segment

      // Calculate dates for unlocked destinations
      let currentDate;

      if (segmentStart.index === -1) {
        // Start of trip
        currentDate = new Date(segmentStart.date + 'T00:00:00Z');
      } else {
        // After a locked destination
        const prevLoc = locations[segmentStart.index];
        const prevDeparture = prevLoc.locked_departure_date || prevLoc.departure_date;
        currentDate = addDays(new Date(prevDeparture + 'T00:00:00Z'), 1);
      }

      // Forward-calculate dates for unlocked destinations in this segment
      for (let j = startIdx; j < endIdx; j++) {
        const loc = locations[j];

        if (loc.is_date_locked) {
          // This is a locked destination - use its locked dates
          loc.arrival_date = loc.locked_arrival_date || loc.arrival_date;
          loc.departure_date = loc.locked_departure_date || loc.departure_date;
          currentDate = new Date(loc.departure_date + 'T00:00:00Z');
        } else {
          // Unlocked destination - calculate normally
          loc.arrival_date = formatDate(currentDate);
          loc.departure_date = formatDate(addDays(currentDate, (loc.duration_days || 1) - 1));
          currentDate = addDays(new Date(loc.departure_date + 'T00:00:00Z'), 1);
        }
      }
    }

    recalculateTripMetadata();
    triggerAutosave();

    // Detect and return conflicts
    const conflicts = detectDateConflicts(locations);
    return { conflicts };
  }
  
  function render(legName, subLegName = null, useRouting = false, triggerAutoSave = true) {
    refreshDataIntegrityButton();
    refreshGeographicValidationBadge();

    // Check if country view is enabled
    const countryViewToggle = document.getElementById('country-view-toggle');
    if (countryViewToggle && countryViewToggle.checked) {
      // In country view mode, just render the country rollup without updating map
      renderCountryRollupView(workingData);
      updateScenarioNameDisplay();
      return;
    }

    currentMarkers.forEach(m => m.setMap(null));
    currentMarkers = [];

    currentRoutingElements.forEach(element => {
      if (element && element.setMap) {
        element.setMap(null);
      }
    });
    currentRoutingElements = [];

    const filtered = (subLegName && subLegName !== '')
      ? filterBySubLeg(workingData, legName, subLegName)
      : filterByLeg(workingData, legName);
    currentLocations = filtered;
    const { markers, highlightLocation, routingElements } = addMarkersAndPath(map, filtered, workingData, useRouting);
    currentMarkers = markers;
    currentRoutingElements = routingElements || [];
    highlightLocationFn = highlightLocation;
    computeBounds(map, filtered);

    updateSidebar(filtered);
    updateScenarioNameDisplay();

    // Setup compact mode toggle (only needs to be called once)
    setupCompactModeToggle();

    // Check for date conflicts and display warnings
    const conflicts = detectDateConflicts(workingData.locations || []);
    displayConflictWarnings(conflicts);

    // Trigger auto-save if scenario is loaded
    if (triggerAutoSave) {
      autoSaveScenario();
    }

    const summary = document.getElementById('summary');
    const sidebarSummary = document.getElementById('sidebar-summary');
    let summaryText = '';

    // Helper function to calculate total cost for filtered destinations
    const calculateTotalCost = (destinations, includeTransport = true) => {
      // Calculate destination costs
      let total = destinations.reduce((sum, loc) => {
        // Use the same cost calculation function used elsewhere for consistency
        const allCosts = workingData.costs || [];
        const locationCosts = window.calculateDestinationCosts
          ? window.calculateDestinationCosts(loc.id, allCosts, loc, workingData.locations)
          : { total: allCosts.filter(c => c.destination_id === loc.id).reduce((s, cost) => s + (parseFloat(cost.amount_usd) || 0), 0) };
        return sum + locationCosts.total;
      }, 0);

      // Add inter-destination travel costs only if includeTransport is true
      if (includeTransport) {
        // Use transport segments if available, otherwise fall back to calculation
        if (window.transportSegmentManager && window.transportSegmentManager.getAllSegments().length > 0) {
          // Add costs from transport segments
          for (let i = 0; i < destinations.length - 1; i++) {
            const fromLocation = destinations[i];
            const toLocation = destinations[i + 1];
            const segment = window.transportSegmentManager.getSegment(fromLocation.id, toLocation.id);

            if (segment) {
              total += window.transportSegmentManager.getActiveCost(segment);
            }
          }
        } else {
          // Fall back to old calculation method
          for (let i = 0; i < destinations.length - 1; i++) {
            const fromLocation = destinations[i];
            const toLocation = destinations[i + 1];

            // Calculate distance between destinations
            const fromLL = toLatLng(fromLocation);
            const toLL = toLatLng(toLocation);

            if (fromLL && toLL) {
              const distance = google.maps.geometry.spherical.computeDistanceBetween(
                new google.maps.LatLng(fromLL.lat, fromLL.lng),
                new google.maps.LatLng(toLL.lat, toLL.lng)
              );

              const transportMode = getTransportationMode(fromLocation, toLocation, i);
              const travelCost = getTransportationCost(fromLocation, toLocation, transportMode, distance);
              total += travelCost;
            }
          }
        }
      }

      return total;
    };

    // Helper function to calculate total duration for filtered destinations
    const calculateTotalDuration = (destinations) => {
      return destinations.reduce((sum, loc) => {
        return sum + (loc.duration_days || 1);
      }, 0);
    };

    // Helper function to count unique continents
    const countUniqueContinents = (destinations) => {
      try {
        if (!destinations || !Array.isArray(destinations)) return 0;
        const continents = new Set(destinations
          .map(loc => loc?.continent)
          .filter(Boolean));
        return continents.size;
      } catch (e) {
        console.warn('Error counting continents:', e);
        return 0;
      }
    };

    // Helper function to count unique countries
    const countUniqueCountries = (destinations) => {
      try {
        if (!destinations || !Array.isArray(destinations)) return 0;
        const countries = new Set(destinations
          .map(loc => loc?.country)
          .filter(Boolean));
        return countries.size;
      } catch (e) {
        console.warn('Error counting countries:', e);
        return 0;
      }
    };

    // Helper function to calculate date range from filtered locations
    const calculateDateRange = (destinations) => {
      if (destinations.length === 0) return '';

      // Sort locations by date to find chronological first and last
      const sortedLocations = [...destinations].sort((a, b) => {
        const dateA = a.arrival_date || a.departure_date || '';
        const dateB = b.arrival_date || b.departure_date || '';
        return dateA.localeCompare(dateB);
      });

      const firstLocation = sortedLocations[0];
      const lastLocation = sortedLocations[sortedLocations.length - 1];
      const startDate = firstLocation.arrival_date || firstLocation.departure_date;
      const endDate = lastLocation.departure_date || lastLocation.arrival_date;

      if (startDate && endDate) {
        return formatDateCompact(startDate, endDate);
      }
      return '';
    };

    // Get the state of the "Show Transport" checkbox
    const includeTransport = routingToggle ? routingToggle.checked : true;

    if (legName === 'all') {
      const totalCost = calculateTotalCost(filtered, includeTransport);
      const totalDays = calculateTotalDuration(filtered);
      const dateRange = calculateDateRange(filtered);
      const continentCount = countUniqueContinents(filtered);
      const countryCount = countUniqueCountries(filtered);
      const formattedCost = window.formatCurrency ? window.formatCurrency(totalCost) : `$${Math.round(totalCost).toLocaleString()}`;

      // Format: stops • continents • countries • duration • dates • cost
      summaryText = dateRange
        ? `${filtered.length} stops • ${continentCount} continents • ${countryCount} countries • ${totalDays} days • ${dateRange} • ${formattedCost}${!includeTransport ? ' (excludes transport)' : ''}`
        : `${filtered.length} stops • ${continentCount} continents • ${countryCount} countries • ${totalDays} days • ${formattedCost}${!includeTransport ? ' (excludes transport)' : ''}`;
    } else if (subLegName) {
      const leg = workingData.legs?.find(l => l.name === legName);
      const subLeg = leg?.sub_legs?.find(sl => sl.name === subLegName);
      if (subLeg) {
        const totalCost = calculateTotalCost(filtered, includeTransport);
        const totalDays = calculateTotalDuration(filtered);
        const dateRange = calculateDateRange(filtered);
        const continentCount = countUniqueContinents(filtered);
        const countryCount = countUniqueCountries(filtered);
        const formattedCost = window.formatCurrency ? window.formatCurrency(totalCost) : `$${Math.round(totalCost).toLocaleString()}`;

        // Format: leg name • stops • continents • countries • duration • dates • cost
        summaryText = dateRange
          ? `${subLegName} • ${filtered.length} stops • ${continentCount} continents • ${countryCount} countries • ${totalDays} days • ${dateRange} • ${formattedCost}${!includeTransport ? ' (excludes transport)' : ''}`
          : `${subLegName} • ${filtered.length} stops • ${continentCount} continents • ${countryCount} countries • ${totalDays} days • ${formattedCost}${!includeTransport ? ' (excludes transport)' : ''}`;
      } else {
        summaryText = `${filtered.length} stops`;
      }
    } else {
      const leg = workingData.legs?.find(l => l.name === legName);
      if (leg) {
        const totalCost = calculateTotalCost(filtered, includeTransport);
        const totalDays = calculateTotalDuration(filtered);
        const dateRange = calculateDateRange(filtered);
        const continentCount = countUniqueContinents(filtered);
        const countryCount = countUniqueCountries(filtered);
        const formattedCost = window.formatCurrency ? window.formatCurrency(totalCost) : `$${Math.round(totalCost).toLocaleString()}`;

        // Format: leg name • stops • continents • countries • duration • dates • cost
        summaryText = dateRange
          ? `${legName} • ${filtered.length} stops • ${continentCount} continents • ${countryCount} countries • ${totalDays} days • ${dateRange} • ${formattedCost}${!includeTransport ? ' (excludes transport)' : ''}`
          : `${legName} • ${filtered.length} stops • ${continentCount} continents • ${countryCount} countries • ${totalDays} days • ${formattedCost}${!includeTransport ? ' (excludes transport)' : ''}`;
      } else {
        summaryText = `${filtered.length} stops`;
      }
    }

    if (summary) {
      summary.textContent = summaryText;
    }
    if (sidebarSummary) {
      sidebarSummary.textContent = summaryText;
    }
  }
  
  async function updateScenarioSelector() {
    const selector = document.getElementById('scenario-selector');
    const currentValue = selector.value;

    // Reset to default options
    selector.innerHTML = `
      <option value="">Unsaved Changes</option>
      <option value="__new__">+ New Scenario</option>
      <option disabled>──────────</option>
    `;

    try {
      // Load scenarios from Firestore
      const scenarios = await scenarioManager.listScenarios();
      scenarios.forEach(scenario => {
        const option = document.createElement('option');
        option.value = scenario.id;
        option.textContent = scenario.name;
        selector.appendChild(option);
      });

      // Restore selection if it still exists
      if (currentValue && currentValue !== '__new__' && scenarios.some(s => s.id === currentValue)) {
        selector.value = currentValue;
      } else if (currentScenarioId) {
        selector.value = currentScenarioId;
      }
    } catch (error) {
      console.error('Error loading scenarios:', error);
    }
  }


  // Display current scenario name in the Scenario section
  function updateScenarioNameDisplay() {
    const el = document.getElementById('scenario-name-display');
    if (!el) return;
    el.textContent = currentScenarioName || 'Unsaved Changes';
  }

  // Auto-save functionality
  let autoSaveTimeout = null;

  function showSaveIndicator() {
    const indicator = document.getElementById('save-indicator');
    indicator.classList.add('show');
    setTimeout(() => {
      indicator.classList.remove('show');
    }, 2000);
  }

  async function autoSaveScenario() {
    if (!currentScenarioId || !currentScenarioName) return;

    clearTimeout(autoSaveTimeout);
    autoSaveTimeout = setTimeout(async () => {
      try {
        console.log(`💾 Auto-saving scenario with ${workingData.costs?.length || 0} costs`);
        // Save as a new auto-version (skips if unchanged)
        const res = await scenarioManager.saveVersion(currentScenarioId, workingData, false);
        if (res && res.skipped) {
          console.debug('⏭️ Auto-save skipped (no changes)');
        } else {
          showSaveIndicator();
        }
      } catch (error) {
        console.error('Auto-save failed:', error);
      }
    }, 1000); // Debounce by 1 second
  }
  
  async function requestCostUpdateFromAgent(destination, buttonEl, legName = '', subLegName = '', options = {}) {
    if (!destination) {
      console.warn('⚠️ Skipping cost update request - destination missing.');
      return false;
    }

    if (!currentScenarioId) {
      alert('Please save or load a scenario before updating costs.');
      return false;
    }

    const destinationLabel = destination.name || destination.city || destination.id || 'Selected destination';

    const normalizeDate = (value) => {
      if (!value) return null;
      const str = String(value).trim();
      return str.length ? str : null;
    };

    const arrivalDate = normalizeDate(
      destination.arrival_date ||
      destination.arrivalDate ||
      destination.start_date ||
      destination.startDate
    );
    const departureDate = normalizeDate(
      destination.departure_date ||
      destination.departureDate ||
      destination.end_date ||
      destination.endDate
    );

    let durationDays = Number(destination.duration_days ?? destination.durationDays);
    if (!Number.isFinite(durationDays) || durationDays <= 0) {
      if (arrivalDate && departureDate) {
        const start = new Date(`${arrivalDate}T00:00:00Z`);
        const end = new Date(`${departureDate}T00:00:00Z`);
        if (!Number.isNaN(start.getTime()) && !Number.isNaN(end.getTime())) {
          const diff = Math.max(0, Math.round((end - start) / (1000 * 60 * 60 * 24)));
          durationDays = Math.max(1, diff || 0) || 1;
        }
      }
    }
    if (!Number.isFinite(durationDays) || durationDays <= 0) {
      durationDays = 3;
    }

    const travelerCountCandidates = [
      Array.isArray(workingData?.trip?.travelers) ? workingData.trip.travelers.length : null,
      workingData?.trip?.num_travelers,
      workingData?.trip?.traveler_count,
      workingData?.trip?.travelers_count,
      workingData?.trip?.party_size,
      workingData?.trip?.partySize,
      workingData?.trip?.guests,
      workingData?.trip?.crew_size,
    ];
    const numTravelers = travelerCountCandidates.find((value) => Number.isFinite(value) && value > 0) || 2;

    const normalizedId = (() => {
      const idSource = destination.id
        ?? destination.destination_id
        ?? destination.destinationId
        ?? destination.normalizedId
        ?? destination.place_id
        ?? destination.placeId;
      if (idSource) {
        return normalizeId(idSource);
      }
      const slugBase = destination.name || destination.city || destinationLabel;
      return normalizeId(slugBase || 'destination');
    })();

    const lookupNeighborName = (offset) => {
      const locations = workingData.locations || [];
      const currentIndex = locations.findIndex((candidate) => idsEqual(candidate.id, destination.id));
      if (currentIndex === -1) return null;
      const neighbor = locations[currentIndex + offset];
      if (!neighbor) return null;
      return neighbor.name || neighbor.city || neighbor.place_name || null;
    };

    const previousDestination = lookupNeighborName(-1);
    const nextDestination = lookupNeighborName(1);

    const travelStyle =
      destination.travel_style ||
      destination.activity_type ||
      workingData?.trip?.travel_style ||
      workingData?.trip?.style ||
      'mid-range';

    const sessionId =
      chatInstance?.sessionId ||
      statePersistence?.state?.sessionId ||
      `session_cost_${Date.now()}`;

    const payload = {
      session_id: sessionId,
      scenario_id: currentScenarioId,
      destination_name: destinationLabel,
      destination_id: normalizedId,
      duration_days: Math.max(1, Math.round(durationDays)),
      arrival_date: arrivalDate,
      departure_date: departureDate,
      num_travelers: Math.max(1, Math.round(numTravelers)),
      travel_style: String(travelStyle || 'mid-range'),
      previous_destination: previousDestination || undefined,
      next_destination: nextDestination || undefined,
    };

    const externalWaitEntry = options?.waitEntry || null;
    const buttonState = buttonEl
      ? {
          text: buttonEl.textContent,
          disabled: buttonEl.disabled,
        }
      : null;
    const waitEntry = externalWaitEntry || (buttonEl ? waitForNextCostUpdate(destinationLabel) : null);
    const manageWaiterInternally = Boolean(waitEntry) && !externalWaitEntry && Boolean(buttonEl);

    if (buttonEl) {
      buttonEl.disabled = true;
      buttonEl.classList.add('update-costs-btn--sent');
      buttonEl.textContent = 'Researching...';
    }

    if (chatInstance) {
      chatInstance.addMessage(
        `Researching updated costs for ${destinationLabel}...`,
        'bot',
        false,
        false,
        false,
        false
      );
    }

    try {
      const response = await fetch(`${apiBaseUrl}/api/costs/research`, {
        method: 'POST',
        headers: { 'Content-Type': 'application/json' },
        body: JSON.stringify(payload),
      });

      let data = null;
      try {
        data = await response.json();
      } catch (parseError) {
        throw new Error('Received an invalid response from the cost research endpoint.');
      }

      if (!response.ok) {
        const errorMessage = data?.error || data?.message || `Request failed with status ${response.status}`;
        throw new Error(errorMessage);
      }

      if (data?.status === 'partial') {
        const partialMessage = data?.message || 'The research run did not include structured pricing data.';
        console.warn(`⚠️ Cost research returned partial result for ${destinationLabel}:`, data);

        // Resolve the waiter with partial status - not an error, just no structured data
        if (waitEntry) {
          waitEntry.resolve({
            costRefreshSucceeded: false,
            summarySucceeded: false,
            partial: true,
            partialMessage,
          });
        }

        if (buttonEl && buttonState) {
          buttonEl.classList.remove('update-costs-btn--sent');
          buttonEl.disabled = buttonState.disabled;
          buttonEl.textContent = buttonState.text || 'Update Costs';
        }

        const supplementalNotes = data?.response_text ? `\n\nAgent notes:\n${data.response_text}` : '';
        const userFacingMessage = `I researched costs for ${destinationLabel}, but the results came back without structured pricing to save.${supplementalNotes ? ` ${supplementalNotes}` : ''}\n\n${partialMessage} Try again in a bit or refine the request.`;

        if (chatInstance) {
          chatInstance.addMessage(
            userFacingMessage,
            'bot',
            false,
            false,
            false,
            false
          );
        } else {
          alert(`Cost research for ${destinationLabel} returned narrative results but no structured pricing.\n\n${partialMessage}`);
        }

        return { ok: true, status: 'partial', message: partialMessage };
      }

      if (data?.status !== 'success') {
        const errorMessage = data?.error || data?.message || `Request failed with status ${response.status}`;
        throw new Error(errorMessage);
      }

      const storageMode = data.storage || (data.saved_to_firestore ? 'firestore' : 'local');
      console.log(`✅ Cost research completed for ${destinationLabel} (storage: ${storageMode})`);

      if (chatInstance && data.response_text) {
        chatInstance.addMessage(
          data.response_text,
          'bot',
          false,
          false,
          false,
          false
        );
      }

      window.dispatchEvent(
        new CustomEvent('costs-updated', {
          detail: {
            reason: 'cost-research',
            destinationId: normalizedId,
            storage: storageMode,
            costsSaved: data.costs_saved ?? (Array.isArray(data.research) ? data.research.length : undefined),
          },
        })
      );

      if (manageWaiterInternally) {
        try {
          await waitEntry.promise;
        } catch (waitError) {
          console.warn('⚠️ Cost refresh wait ended with warning:', waitError);
        }
      }

      if (buttonEl && buttonState) {
        buttonEl.classList.remove('update-costs-btn--sent');
        buttonEl.classList.add('update-costs-btn--complete');
        buttonEl.textContent = 'Updated!';
        setTimeout(() => {
          buttonEl.classList.remove('update-costs-btn--complete');
          buttonEl.disabled = buttonState.disabled;
          buttonEl.textContent = buttonState.text || 'Update Costs';
        }, 2500);
      }

      return { ok: true, status: 'success', storageMode };
    } catch (error) {
      console.error('❌ Cost research failed:', error);

      if (waitEntry) {
        waitEntry.cancel(error);
      }

      if (buttonEl && buttonState) {
        buttonEl.classList.remove('update-costs-btn--sent');
        buttonEl.disabled = buttonState.disabled;
        buttonEl.textContent = buttonState.text || 'Update Costs';
      }

      if (chatInstance) {
        chatInstance.addMessage(
          `Sorry, I couldn't update the costs for ${destinationLabel}: ${error.message}`,
          'bot',
          false,
          false,
          false,
          false
        );
      } else {
        alert(`Failed to update costs for ${destinationLabel}: ${error.message}`);
      }

      return { ok: false, status: 'error', error };
    }
  }

  // Country rollup view rendering
  function renderCountryRollupView(tripData, showCosts = false) {
    const countryStays = aggregateByCountry(tripData);
    const continentGroups = groupByContinent(countryStays);
    const regionGroups = groupByRegion(countryStays);
    const stats = calculateCountryStats(countryStays);

    const destinationList = document.getElementById('destination-list');
    const sidebarItems = [];

    sidebarItems.push(`
      <div class="country-rollup-controls" style="display: flex; justify-content: space-between; align-items: center; margin-bottom: 12px; flex-wrap: wrap; gap: 8px;">
        <div style="display: flex; gap: 8px;">
          <button id="expand-all-btn" style="padding: 6px 12px; background: #4a90e2; color: white; border: none; border-radius: 4px; cursor: pointer; font-size: 12px; font-weight: 500;">
            ▼ Expand All
          </button>
          <button id="collapse-all-btn" style="padding: 6px 12px; background: #666; color: white; border: none; border-radius: 4px; cursor: pointer; font-size: 12px; font-weight: 500;">
            ▶ Collapse All
          </button>
        </div>
        <label style="display: flex; align-items: center; gap: 6px; font-size: 12px; cursor: pointer; user-select: none;">
          <input type="checkbox" id="show-costs-toggle" ${showCosts ? 'checked' : ''} style="cursor: pointer;">
          <span>Show Costs</span>
        </label>
      </div>
      <div class="country-rollup-stats" style="padding: 12px; background: #f5f5f5; border-radius: 8px; margin-bottom: 12px;">
        <div style="display: grid; grid-template-columns: repeat(2, 1fr); gap: 12px; font-size: 14px;">
          <div>
            <div style="color: #666; font-size: 12px;">Total Countries</div>
            <div style="font-size: 20px; font-weight: bold; color: #333;">${stats.totalCountries}</div>
          </div>
          <div>
            <div style="color: #666; font-size: 12px;">Total Days</div>
            <div style="font-size: 20px; font-weight: bold; color: #333;">${stats.totalDays}</div>
          </div>
          <div>
            <div style="color: #666; font-size: 12px;">Avg Days/Country</div>
            <div style="font-size: 20px; font-weight: bold; color: #333;">${stats.averageDaysPerCountry}</div>
          </div>
          ${showCosts ? `
          <div>
            <div style="color: #666; font-size: 12px;">Total Costs</div>
            <div style="font-size: 20px; font-weight: bold; color: #333;">$${stats.totalCosts.toLocaleString()}</div>
          </div>
          ` : '<div></div>'}
        </div>
      </div>
    `);

    // Render countries grouped by continent with region summaries
    for (const [continent, countries] of continentGroups) {
      // Get all regions for this continent
      const continentRegions = Array.from(regionGroups.values())
        .filter(r => r.continent === continent)
        .sort((a, b) => {
          if (!a.startDate) return 1;
          if (!b.startDate) return -1;
          return a.startDate.localeCompare(b.startDate);
        });

      // Calculate continent totals
      const continentTotalDays = countries.reduce((sum, c) => sum + c.totalDays, 0);
      const continentTotalWeeks = Math.round((continentTotalDays / 7) * 10) / 10;
      const continentWeeksText = continentTotalWeeks === 1 ? '1 week' : `${continentTotalWeeks} weeks`;

      const continentId = continent.replace(/\s+/g, '-').toLowerCase();

      sidebarItems.push(`
        <div class="continent-group" style="margin-bottom: 24px;" data-continent="${continentId}">
          <div class="continent-header" style="font-size: 16px; font-weight: bold; color: #333; margin-bottom: 12px; padding: 8px; background: #e8f4f8; border-radius: 4px; display: flex; justify-content: space-between; align-items: center; cursor: pointer; user-select: none;" data-continent-id="${continentId}">
            <div style="display: flex; align-items: center; gap: 8px;">
              <span class="collapse-icon" style="font-size: 14px; transition: transform 0.2s;">▼</span>
              <span>${continent}</span>
            </div>
            <span style="font-size: 14px; font-weight: 600; color: #555;">${continentTotalDays} days (${continentWeeksText})</span>
          </div>
          <div class="continent-content" data-continent-content="${continentId}">
      `);

      // Render region summaries for this continent
      continentRegions.forEach(regionStay => {
        const weeksText = regionStay.totalWeeks === 1 ? '1 week' : `${regionStay.totalWeeks} weeks`;
        const countriesText = regionStay.countries.length === 1
          ? regionStay.countries[0]
          : `${regionStay.countries.length} countries`;

        const regionId = `${continentId}-${regionStay.region.replace(/\s+/g, '-').toLowerCase()}`;

        sidebarItems.push(`
          <div class="region-group" style="margin-bottom: 16px;" data-region="${regionId}">
            <div class="region-summary" style="padding: 10px; background: #f9f9f9; border-left: 4px solid #4a90e2; border-radius: 4px; cursor: pointer; user-select: none;" data-region-id="${regionId}">
              <div style="display: flex; justify-content: space-between; align-items: center;">
                <div style="display: flex; align-items: center; gap: 8px; flex: 1;">
                  <span class="collapse-icon" style="font-size: 12px; transition: transform 0.2s;">▼</span>
                  <div>
                    <div style="font-size: 14px; font-weight: 600; color: #4a90e2; margin-bottom: 4px;">
                      ${regionStay.region}
                    </div>
                    <div style="font-size: 12px; color: #666;">
                      ${countriesText}
                    </div>
                  </div>
                </div>
                <div style="text-align: right;">
                  <div style="font-size: 16px; font-weight: bold; color: #333;">
                    ${regionStay.totalDays} days
                  </div>
                  <div style="font-size: 11px; color: #888;">
                    (${weeksText})
                  </div>
                </div>
              </div>
            </div>
            <div class="region-content" data-region-content="${regionId}">
        `);

        // Render countries within this region
        regionStay.countryStays.forEach((countryStay, idx) => {
          const dateRange = formatDateCompact(countryStay.startDate, countryStay.endDate);
          const costPerDay = countryStay.totalDays > 0
            ? Math.round(countryStay.totalCosts / countryStay.totalDays)
            : 0;

          sidebarItems.push(`
            <div class="country-item" style="margin-bottom: 12px; margin-left: 12px; padding: 12px; background: white; border: 1px solid #e0e0e0; border-radius: 6px; cursor: pointer;" data-country="${countryStay.country}">
              <div style="display: flex; justify-content: space-between; align-items: flex-start;">
                <div style="flex: 1;">
                  <div style="font-size: 15px; font-weight: 600; color: #333; margin-bottom: 4px;">
                    ${countryStay.country}
                  </div>
                  <div style="font-size: 13px; color: #888;">
                    ${dateRange || 'Dates TBD'}
                  </div>
                </div>
                <div style="text-align: right;">
                  <div style="font-size: 20px; font-weight: bold; color: #2c3e50;">
                    ${countryStay.totalDays}
                  </div>
                  <div style="font-size: 11px; color: #888; text-transform: uppercase;">
                    ${countryStay.totalDays === 1 ? 'day' : 'days'}
                  </div>
                </div>
              </div>

              ${showCosts && countryStay.totalCosts > 0 ? `
                <div style="margin-top: 12px; padding-top: 12px; border-top: 1px solid #f0f0f0;">
                  <div style="display: flex; justify-content: space-between; font-size: 13px;">
                    <span style="color: #666;">Total Cost:</span>
                    <span style="font-weight: 600; color: #333;">$${countryStay.totalCosts.toLocaleString()}</span>
                  </div>
                  <div style="display: flex; justify-content: space-between; font-size: 13px; margin-top: 4px;">
                    <span style="color: #666;">Per Day:</span>
                    <span style="font-weight: 600; color: #333;">$${costPerDay.toLocaleString()}</span>
                  </div>
                </div>
              ` : ''}

              <div style="margin-top: 8px; padding-top: 8px; border-top: 1px solid #f0f0f0;">
                <div style="font-size: 12px; color: #666;">
                  ${countryStay.destinations.length} ${countryStay.destinations.length === 1 ? 'destination' : 'destinations'}:
                  <span style="color: #888; margin-left: 4px;">
                    ${countryStay.destinations.map(d => d.name).join(', ')}
                  </span>
                </div>
              </div>

              <div style="margin-top: 8px;">
                <textarea class="editable-country-notes" placeholder="Add notes for ${countryStay.country}..." data-country="${countryStay.country}">${countryStay.notes || ''}</textarea>
              </div>
            </div>
          `);
        });

        sidebarItems.push(`
            </div>
          </div>
        `);
      });

      sidebarItems.push(`
          </div>
        </div>
      `);
    }

    destinationList.innerHTML = sidebarItems.join('');

    // Add collapse/expand handlers for continents
    destinationList.querySelectorAll('.continent-header').forEach(header => {
      header.addEventListener('click', (e) => {
        const continentId = header.dataset.continentId;
        const content = destinationList.querySelector(`[data-continent-content="${continentId}"]`);
        const icon = header.querySelector('.collapse-icon');

        if (content.style.display === 'none') {
          content.style.display = 'block';
          icon.style.transform = 'rotate(0deg)';
        } else {
          content.style.display = 'none';
          icon.style.transform = 'rotate(-90deg)';
        }
      });
    });

    // Add collapse/expand handlers for regions
    destinationList.querySelectorAll('.region-summary').forEach(summary => {
      summary.addEventListener('click', (e) => {
        e.stopPropagation(); // Prevent continent collapse when clicking region
        const regionId = summary.dataset.regionId;
        const content = destinationList.querySelector(`[data-region-content="${regionId}"]`);
        const icon = summary.querySelector('.collapse-icon');

        if (content.style.display === 'none') {
          content.style.display = 'block';
          icon.style.transform = 'rotate(0deg)';
        } else {
          content.style.display = 'none';
          icon.style.transform = 'rotate(-90deg)';
        }
      });
    });

    // Add expand all button handler
    const expandAllBtn = document.getElementById('expand-all-btn');
    if (expandAllBtn) {
      expandAllBtn.addEventListener('click', () => {
        // Expand all continents
        destinationList.querySelectorAll('[data-continent-content]').forEach(content => {
          content.style.display = 'block';
        });
        destinationList.querySelectorAll('.continent-header .collapse-icon').forEach(icon => {
          icon.style.transform = 'rotate(0deg)';
        });

        // Expand all regions
        destinationList.querySelectorAll('[data-region-content]').forEach(content => {
          content.style.display = 'block';
        });
        destinationList.querySelectorAll('.region-summary .collapse-icon').forEach(icon => {
          icon.style.transform = 'rotate(0deg)';
        });
      });
    }

    // Add collapse all button handler
    const collapseAllBtn = document.getElementById('collapse-all-btn');
    if (collapseAllBtn) {
      collapseAllBtn.addEventListener('click', () => {
        // Collapse all continents
        destinationList.querySelectorAll('[data-continent-content]').forEach(content => {
          content.style.display = 'none';
        });
        destinationList.querySelectorAll('.continent-header .collapse-icon').forEach(icon => {
          icon.style.transform = 'rotate(-90deg)';
        });

        // Note: regions are inside continents, so they'll be hidden when continents collapse
        // But we'll reset their icons to collapsed state for consistency
        destinationList.querySelectorAll('.region-summary .collapse-icon').forEach(icon => {
          icon.style.transform = 'rotate(-90deg)';
        });
        destinationList.querySelectorAll('[data-region-content]').forEach(content => {
          content.style.display = 'none';
        });
      });
    }

    // Add show costs toggle handler
    const showCostsToggle = document.getElementById('show-costs-toggle');
    if (showCostsToggle) {
      showCostsToggle.addEventListener('change', (e) => {
        // Re-render the country view with the new showCosts setting
        renderCountryRollupView(tripData, e.target.checked);
      });
    }

    // Add click handlers to expand to show individual destinations
    destinationList.querySelectorAll('.country-item').forEach(item => {
      item.addEventListener('click', (e) => {
        const country = item.dataset.country;
        // Switch back to destination view and filter to that country's destinations
        const viewToggle = document.getElementById('country-view-toggle');
        if (viewToggle) {
          viewToggle.checked = false;
          // Trigger update to show destinations
          updateDestinationView();
        }
      });
    });

    // Setup country notes editing
    setupCountryNotesEditing(destinationList);
  }

  function updateSidebar(locations) {
    const destinationList = document.getElementById('destination-list');
    const destinationCount = document.querySelector('.destination-count');

    const isFiltered = legFilter.value !== 'all';
    const countText = isFiltered
      ? `${locations.length} destinations (${legFilter.value} leg)`
      : `${locations.length} destinations`;
    if (destinationCount) {
      destinationCount.textContent = countText;
    }

    // Get costs data
    const costs = workingData.costs || [];
    console.log(`🎨 Rendering sidebar with ${costs.length} total costs for ${locations.length} locations`);
    console.log(`📍 Location IDs being displayed:`, locations.map(l => `${l.name}(${l.id})`));
    console.log(`💰 Cost destination IDs:`, [...new Set(costs.map(c => c.destination_id))].sort());
    console.log(`💵 Full cost data:`, costs.map(c => ({
      id: c.id,
      dest_id: c.destination_id,
      amount: c.amount_usd,
      category: c.category,
      desc: c.description?.substring(0, 30)
    })));

    
    // Build sidebar with add buttons between destinations
    const sidebarItems = [];

    locations.forEach((loc, idx) => {
      const dateRange = formatDateRange(loc.arrival_date, loc.departure_date);
      const duration = loc.duration_days || 1;
      const notes = loc.notes || '';

      // Calculate costs for this destination
      let destinationCosts, costSummaryHTML, costBreakdownHTML, costDetailsHTML;

      // Check if cost functions are available
      if (typeof window.calculateDestinationCosts === 'function') {
        // Pass location object for name-based matching
        destinationCosts = window.calculateDestinationCosts(loc.id, costs, loc, workingData.locations);
        console.log(`💵 ${loc.name}: ${destinationCosts.count} costs, $${destinationCosts.total}`);
        costSummaryHTML = window.generateSidebarCostSummary(destinationCosts, duration, loc.name);
        costBreakdownHTML = window.generateCostBreakdownHTML(destinationCosts, false, loc.name);
        costDetailsHTML = window.generateCostSummaryHTML(destinationCosts, duration);
      } else {
        // Fallback: simple cost calculation without external functions
        const destinationCostsManual = costs.filter(cost =>
          idsEqual(cost.destination_id ?? cost.destinationId, loc.id)
        );
        const totalCost = destinationCostsManual.reduce((sum, cost) => sum + (parseFloat(cost.amount_usd) || 0), 0);

        destinationCosts = {
          total: totalCost,
          count: destinationCostsManual.length,
          byCategory: { accommodation: 0, flight: 0, activity: 0, food: 0, transport: 0, other: 0 }
        };

        // Simple category breakdown
        destinationCostsManual.forEach(cost => {
          const category = cost.category || 'other';
          if (destinationCosts.byCategory.hasOwnProperty(category)) {
            destinationCosts.byCategory[category] += parseFloat(cost.amount_usd) || 0;
          }
        });

        // Simple HTML generation without external dependencies
        if (totalCost > 0) {
          costSummaryHTML = `
            <div class="destination-cost-summary">
              <div class="cost-total">
                <span class="cost-amount">$${totalCost.toLocaleString()}</span>
                ${duration > 0 ? `<span class="cost-per-day">$${Math.round(totalCost/duration)}/day</span>` : ''}
              </div>
              <div class="cost-breakdown-toggle">
                <span class="toggle-icon">▼</span>
                <span class="toggle-text">Details</span>
              </div>
            </div>
          `;
        } else {
          costSummaryHTML = `
            <div class="destination-cost-missing">
              <button
                class="update-costs-btn"
                data-destination-name="${loc.name}"
                title="Ask AI to research costs"
              >
                💰 Update costs for ${loc.name}
              </button>
            </div>
          `;
        }

        costBreakdownHTML = totalCost > 0 ? `
          <div class="cost-breakdown">
            ${Object.entries(destinationCosts.byCategory)
              .filter(([_, amount]) => amount > 0)
              .map(([category, amount]) => {
                const percentage = (amount / totalCost * 100).toFixed(1);
                return `
                  <div class="cost-breakdown-item">
                    <div class="cost-category">
                      <span class="cost-icon">${getCategoryIcon(category)}</span>
                      <span class="cost-name">${getCategoryDisplayName(category)}</span>
                    </div>
                    <div class="cost-amount">
                      <span class="cost-value">$${amount.toLocaleString()}</span>
                      <span class="cost-percentage">${percentage}%</span>
                    </div>
                  </div>
                `;
              }).join('')}
          </div>
        ` : '';

        costDetailsHTML = totalCost > 0 ? `
          <div class="cost-summary">
            <div class="cost-summary-row">
              <span class="cost-label">Total Cost:</span>
              <span class="cost-value total">$${totalCost.toLocaleString()}</span>
            </div>
            ${duration > 0 ? `
              <div class="cost-summary-row">
                <span class="cost-label">Per Day:</span>
                <span class="cost-value">$${Math.round(totalCost/duration).toLocaleString()}</span>
              </div>
            ` : ''}
            <div class="cost-summary-row">
              <span class="cost-label">Per Person:</span>
              <span class="cost-value">$${Math.round(totalCost/3).toLocaleString()}</span>
            </div>
            <div class="cost-summary-row">
              <span class="cost-label">Items:</span>
              <span class="cost-value">${destinationCosts.count}</span>
            </div>
          </div>
        ` : '';
      }


      // Determine if dates are locked
    const isDateLocked = loc.is_date_locked || false;
    const lockedClass = isDateLocked ? 'destination-locked' : '';
    const lockIcon = isDateLocked ? '🔒' : '🔓';

    // Add duration editing state indicator for visual feedback
    const isDurationUpdating = loc._is_duration_updating || false;
    const durationUpdateClass = isDurationUpdating ? 'duration-updating' : '';

    // Show visual feedback during duration update
    if (isDurationUpdating) {
      // Add updating class to duration input for visual feedback
      const durationInput = container.querySelector(`.editable-duration[data-location-id="${loc.id}"]`);
      if (durationInput) {
        durationInput.classList.add('duration-updating');
      }
    }

      // Date picker HTML for locked destinations
      const datePickerHTML = isDateLocked ? `
        <div class="locked-date-pickers" style="margin-top: 8px; display: flex; gap: 8px; font-size: 12px;">
          <label style="display: flex; flex-direction: column;">
            <span style="color: #666;">Arrival:</span>
            <input type="date" class="locked-arrival-date" value="${loc.locked_arrival_date || loc.arrival_date || ''}" data-location-id="${loc.id}" style="padding: 4px; border: 1px solid #ddd; border-radius: 4px;">
          </label>
          <label style="display: flex; flex-direction: column;">
            <span style="color: #666;">Departure:</span>
            <input type="date" class="locked-departure-date" value="${loc.locked_departure_date || loc.departure_date || ''}" data-location-id="${loc.id}" style="padding: 4px; border: 1px solid #ddd; border-radius: 4px;">
          </label>
        </div>
      ` : '';

      // Add the destination item
      sidebarItems.push(`
        <div class="destination-item ${lockedClass}" data-index="${idx}" data-location-id="${loc.id}" draggable="true" style="display: flex; align-items: flex-start;">
          <div class="drag-handle">⋮⋮</div>
          <div class="destination-number" style="background: ${getActivityColor(loc.activity_type)}">${idx + 1}</div>
          <div class="destination-info">
            <div class="destination-name">
              ${loc.name}
              <button class="date-lock-toggle" data-location-id="${loc.id}" title="${isDateLocked ? 'Unlock dates' : 'Lock dates'}" style="margin-left: 8px; background: none; border: none; cursor: pointer; font-size: 16px; padding: 0;">${lockIcon}</button>
            </div>
            <div class="destination-location">
              <span>${[loc.city, loc.country].filter(Boolean).join(', ')}</span>
              ${loc.activity_type ? `<div class="destination-activity" style="background: ${getActivityColor(loc.activity_type)}">${loc.activity_type}</div>` : ''}
            </div>
              <div class="destination-dates">
                ${dateRange ? `${dateRange} • ` : ''}
                <input type="number" class="editable-duration" value="${duration}" min="1" max="365" data-location-id="${loc.id}" ${isDateLocked ? 'disabled' : ''}> days
              </div>
            ${datePickerHTML}
            ${costSummaryHTML}
            <div class="destination-cost-details" id="cost-details-${loc.id}">
              ${costBreakdownHTML}
              ${costDetailsHTML}
            </div>
            <div class="destination-notes">
              <textarea class="editable-notes" placeholder="Add notes..." data-location-id="${loc.id}">${notes}</textarea>
            </div>
            <div class="education-section-placeholder" data-location-id="${loc.id}">
              <div class="education-loading">Loading education...</div>
            </div>
          </div>
          <button class="delete-destination-btn" data-location-id="${loc.id}" title="Delete destination">×</button>
        </div>
      `);

      // Add transport segment if not the last destination AND routing toggle is checked
      const routingToggle = document.getElementById('routing-toggle');
      const showTransport = routingToggle ? routingToggle.checked : true;

      console.log(`[Transport Debug] idx=${idx}, showTransport=${showTransport}, hasManager=${!!window.transportSegmentManager}, isLastDest=${idx >= locations.length - 1}`);

      if (showTransport && idx < locations.length - 1 && window.transportSegmentManager) {
        const nextLoc = locations[idx + 1];
        const segment = window.transportSegmentManager.getSegment(loc.id, nextLoc.id);
        console.log(`[Transport Debug] Looking for segment from ${loc.id} to ${nextLoc.id}, found:`, segment);

        if (segment) {
          try {
            const activeCost = window.transportSegmentManager.getActiveCost(segment);
            const formattedCost = window.transportSegmentManager.formatCurrency(activeCost);
            const confidenceBadge = window.transportSegmentManager.getConfidenceBadge(segment);

          // Add auto-update indicator and research status
          const autoUpdatedIndicator = segment.auto_updated ? '<span class="auto-updated-badge" title="Costs auto-updated from research">✨</span>' : '';
          const researchStatus = segment.booking_status === 'researched' ? 'RES' : (segment.booking_status === 'estimated' ? 'EST' : '');
          const statusBadge = researchStatus ? `<span class="status-badge status-${segment.booking_status}">${researchStatus}</span>` : '';

          // Show airlines if researched
          const airlinesInfo = segment.researched_airlines && segment.researched_airlines.length > 0
            ? `<div class="transport-airlines">${segment.researched_airlines.slice(0, 2).join(', ')}</div>`
            : '';

          // Show alternatives indicator if available (click edit to view)
          const alternativesInfo = segment.researched_alternatives && segment.researched_alternatives.length > 0
            ? `<span class="alternatives-indicator" title="${segment.researched_alternatives.length} alternative routes found - click ✏️ to view">🔀 ${segment.researched_alternatives.length}</span>`
            : '';

          sidebarItems.push(`
            <div class="transport-segment ${segment.auto_updated ? 'auto-updated' : ''}" data-segment-id="${segment.id}" data-from-id="${loc.id}" data-to-id="${nextLoc.id}">
              <div class="transport-segment-line"></div>
              <div class="transport-segment-content">
                <div class="transport-segment-icon">${segment.transport_mode_icon}</div>
                <div class="transport-segment-info">
                  <div class="transport-segment-route">${loc.name} → ${nextLoc.name}</div>
                  <div class="transport-segment-details">
                    <span class="transport-mode">${segment.transport_mode}</span>
                    ${segment.distance_km ? `<span class="transport-distance">${Math.round(segment.distance_km)}km</span>` : ''}
                    ${segment.duration_hours ? `<span class="transport-duration">${Math.round(segment.duration_hours)}h</span>` : ''}
                  </div>
                  <div class="transport-segment-cost">
                    <span class="cost-amount">${formattedCost}</span>
                    ${statusBadge}
                    ${confidenceBadge}
                    ${autoUpdatedIndicator}
                  </div>
                  ${airlinesInfo}
                  ${segment.notes ? `<div class="transport-segment-notes">${segment.notes}</div>` : ''}
                </div>
                <div class="transport-segment-actions">
                  ${alternativesInfo}
                  <button class="transport-edit-btn" data-segment-id="${segment.id}" title="Edit transport">✏️</button>
                  <button class="transport-research-btn" data-segment-id="${segment.id}" title="AI Research costs">🤖</button>
                </div>
              </div>
            </div>
          `);
          } catch (error) {
            console.error('Error rendering transport segment:', error);
            console.error('Segment:', segment);
          }
        }
      }
    });
    
    destinationList.innerHTML = sidebarItems.join('');

    destinationList.querySelectorAll('.update-costs-btn').forEach((button) => {
      button.addEventListener('click', async (event) => {
        event.preventDefault();
        event.stopPropagation();
        if (button.disabled) return;

        const container = button.closest('.destination-item');
        const destinationId = container?.dataset.locationId;
        const destinationName = button.dataset.destinationName;

        const destination = (workingData.locations || []).find(candidate => {
          if (destinationId) {
            return idsEqual(candidate.id, destinationId);
          }
          return candidate.name === destinationName || candidate.city === destinationName;
        });

        if (!destination) {
          console.warn('⚠️ Unable to find destination for cost update request:', destinationName, destinationId);
          return;
        }

        const legName = legFilter ? legFilter.value : '';
        const subLegName = subLegFilter ? subLegFilter.value : '';

        await requestCostUpdateFromAgent(destination, button, legName, subLegName);
      });
    });
    
    // Add click handlers for destinations
    destinationList.querySelectorAll('.destination-item').forEach((item, idx) => {
      item.addEventListener('click', (e) => {
        if (e.target.classList.contains('editable-duration') || 
            e.target.classList.contains('editable-notes') || 
            e.target.classList.contains('drag-handle') ||
            e.target.classList.contains('delete-destination-btn')) return;
        if (highlightLocationFn) {
          const marker = currentMarkers[idx];
          const location = locations[idx];
          highlightLocationFn(idx, marker, location);
        }
      });
    });

    // Add click handlers for delete buttons
    destinationList.querySelectorAll('.delete-destination-btn').forEach(btn => {
      btn.addEventListener('click', (e) => {
        e.stopPropagation();
        const locationId = e.currentTarget.dataset.locationId;
        deleteDestination(locationId);
      });
    });

    // Add click handlers for cost breakdown toggles
    destinationList.querySelectorAll('.cost-breakdown-toggle').forEach(toggle => {
      toggle.addEventListener('click', (e) => {
        e.stopPropagation();
        const toggleElement = e.currentTarget;
        const destinationItem = toggleElement.closest('.destination-item');

        if (destinationItem) {
          const costDetails = destinationItem.querySelector('.destination-cost-details');
          if (costDetails) {
            costDetails.classList.toggle('visible');
            toggleElement.classList.toggle('expanded');
          }
        }
      });
    });

    // Add click handlers for transport segment edit buttons
    destinationList.querySelectorAll('.transport-edit-btn').forEach(btn => {
      btn.addEventListener('click', (e) => {
        e.stopPropagation();
        const segmentId = e.currentTarget.dataset.segmentId;
        openTransportEditModal(segmentId);
      });
    });

    // Add click handlers for transport segment research buttons
    destinationList.querySelectorAll('.transport-research-btn').forEach(btn => {
      btn.addEventListener('click', (e) => {
        e.stopPropagation();
        const segmentId = e.currentTarget.dataset.segmentId;
        researchTransportCost(segmentId);
      });
    });

    setupDragAndDrop(destinationList, locations);
    setupDurationEditing(destinationList, locations);
    setupNotesEditing(destinationList, locations);
    setupDateLocking(destinationList);

    // Load education sections asynchronously
    loadEducationSections(locations);
  }

  async function loadEducationSections(locations) {
    // Load education data for each location
    for (const location of locations) {
      try {
        const placeholder = document.querySelector(`.education-section-placeholder[data-location-id="${location.id}"]`);
        if (placeholder) {
          const educationHTML = await loadEducationSection(location);
          placeholder.outerHTML = educationHTML;
        }
      } catch (error) {
        console.error(`Failed to load education for ${location.name}:`, error);
        // Keep the placeholder with error message
        const placeholder = document.querySelector(`.education-section-placeholder[data-location-id="${location.id}"]`);
        if (placeholder) {
          placeholder.innerHTML = '<div class="education-error">Unable to load education</div>';
        }
      }
    }
  }
  
  function setupDragAndDrop(container, filteredLocations) {
    let draggedElement = null;
    let draggedIndex = null;
    
    container.querySelectorAll('.destination-item').forEach((item, idx) => {
      item.addEventListener('dragstart', (e) => {
        draggedElement = item;
        draggedIndex = idx;
        item.classList.add('dragging');
        e.dataTransfer.effectAllowed = 'move';
      });
      
      item.addEventListener('dragend', () => {
        item.classList.remove('dragging');
        container.querySelectorAll('.destination-item').forEach(el => {
          el.classList.remove('drag-over');
        });
      });
      
      item.addEventListener('dragover', (e) => {
        e.preventDefault();
        e.dataTransfer.dropEffect = 'move';
      });
      
      item.addEventListener('dragenter', (e) => {
        e.preventDefault();
        if (item !== draggedElement) {
          item.classList.add('drag-over');
        }
      });
      
      item.addEventListener('dragleave', () => {
        item.classList.remove('drag-over');
      });
      
      item.addEventListener('drop', (e) => {
        e.preventDefault();
        const dropIndex = idx;
        
        if (draggedIndex !== null && draggedIndex !== dropIndex) {
          const draggedLocation = filteredLocations[draggedIndex];
          const targetLocation = filteredLocations[dropIndex];
          
          const globalDraggedIndex = workingData.locations.findIndex(loc => loc.id === draggedLocation.id);
          const globalTargetIndex = workingData.locations.findIndex(loc => loc.id === targetLocation.id);
          
          if (globalDraggedIndex !== -1 && globalTargetIndex !== -1) {
            const movedLocation = workingData.locations.splice(globalDraggedIndex, 1)[0];
            let newInsertIndex = globalTargetIndex;
            if (globalDraggedIndex < globalTargetIndex) {
              newInsertIndex--;
            }
            workingData.locations.splice(newInsertIndex, 0, movedLocation);
            
            recalculateDates(workingData.locations);
            render(legFilter.value, subLegFilter.value, routingToggle.checked);
          }
        }
      });
    });
  }
  
  function setupDurationEditing(container, filteredLocations) {
    container.querySelectorAll('.editable-duration').forEach(input => {
      input.addEventListener('change', (e) => {
        const locationId = e.target.dataset.locationId;
        const newDuration = parseInt(e.target.value, 10) || 1;
        
        const globalLocation = workingData.locations.find(loc => idsEqual(loc.id, locationId));
        if (globalLocation) {
          // Only allow duration editing for unlocked destinations
          if (globalLocation.is_date_locked) {
            console.warn('⚠️ Duration change blocked: destination is locked', globalLocation.name);
            // Reset input to original value
            e.target.value = globalLocation.duration_days || 1;
            return;
          }

          ensureLocationCostBaseline(globalLocation);
          globalLocation.duration_days = newDuration;
          
          // Recalculate dates and update UI
          const result = recalculateDates(workingData.locations);
          displayConflictWarnings(result.conflicts);
          render(legFilter.value, subLegFilter.value, routingToggle.checked);
          
          console.log(`✅ Updated duration for unlocked destination "${globalLocation.name}" to ${newDuration} days`);
        }
      });
      
      input.addEventListener('click', (e) => {
        e.stopPropagation();
      });
    });
  }
  
  function setupNotesEditing(container, filteredLocations) {
    container.querySelectorAll('.editable-notes').forEach(textarea => {
      // Auto-resize function
      const autoResize = () => {
        textarea.style.height = 'auto';
        textarea.style.height = textarea.scrollHeight + 'px';
      };

      // Initial resize
      autoResize();

      // Auto-save notes on change with debouncing
      let notesTimer = null;

      textarea.addEventListener('input', (e) => {
        autoResize();

        const locationId = e.target.dataset.locationId;
        const newNotes = e.target.value;

        // Clear previous timer
        if (notesTimer) clearTimeout(notesTimer);

        // Set new timer to save after 1 second of no typing
        notesTimer = setTimeout(() => {
          const globalLocation = workingData.locations.find(loc => idsEqual(loc.id, locationId));
          if (globalLocation) {
            globalLocation.notes = newNotes;
            triggerAutosave();
          }
        }, 1000);
      });

      textarea.addEventListener('click', (e) => {
        e.stopPropagation();
      });

      textarea.addEventListener('focus', (e) => {
        e.stopPropagation();
      });
    });
  }

  function setupCountryNotesEditing(container) {
    container.querySelectorAll('.editable-country-notes').forEach(textarea => {
      // Auto-resize function
      const autoResize = () => {
        textarea.style.height = 'auto';
        textarea.style.height = textarea.scrollHeight + 'px';
      };

      // Initial resize
      autoResize();

      // Auto-save notes on change with debouncing
      let notesTimer = null;

      textarea.addEventListener('input', (e) => {
        autoResize();

        const country = e.target.dataset.country;
        const newNotes = e.target.value;

        // Clear previous timer
        if (notesTimer) clearTimeout(notesTimer);

        // Set new timer to save after 1 second of no typing
        notesTimer = setTimeout(() => {
          // Initialize countryNotes if not exists
          if (!workingData.countryNotes) {
            workingData.countryNotes = {};
          }

          workingData.countryNotes[country] = newNotes;
          triggerAutosave();
        }, 1000);
      });

      textarea.addEventListener('click', (e) => {
        e.stopPropagation();
      });

      textarea.addEventListener('focus', (e) => {
        e.stopPropagation();
      });
    });
  }

  function setupDateLocking(container) {
    // Lock toggle buttons
    container.querySelectorAll('.date-lock-toggle').forEach(button => {
      button.addEventListener('click', (e) => {
        e.stopPropagation();
        const locationId = button.dataset.locationId;
        const globalLocation = workingData.locations.find(loc => idsEqual(loc.id, locationId));

        if (globalLocation) {
          // Toggle the lock state
          globalLocation.is_date_locked = !globalLocation.is_date_locked;

          // If locking, capture current dates as locked dates
          if (globalLocation.is_date_locked) {
            globalLocation.locked_arrival_date = globalLocation.arrival_date;
            globalLocation.locked_departure_date = globalLocation.departure_date;
          } else {
            // If unlocking, clear locked dates (keep them for reference but recalculate)
            globalLocation.locked_arrival_date = null;
            globalLocation.locked_departure_date = null;
          }

          // Recalculate dates and check for conflicts
          const result = recalculateDates(workingData.locations);
          displayConflictWarnings(result.conflicts);

          // Re-render to show updated UI
          render(legFilter.value, subLegFilter.value, routingToggle.checked);
        }
      });
    });

    // Locked arrival date inputs
    container.querySelectorAll('.locked-arrival-date').forEach(input => {
      input.addEventListener('change', (e) => {
        e.stopPropagation();
        const locationId = input.dataset.locationId;
        const newDate = e.target.value;
        const globalLocation = workingData.locations.find(loc => idsEqual(loc.id, locationId));

        if (globalLocation && globalLocation.is_date_locked) {
          globalLocation.locked_arrival_date = newDate;
          globalLocation.arrival_date = newDate; // Update the main arrival date too

          // Recalculate duration based on new arrival and existing departure
          if (globalLocation.locked_departure_date) {
            const arrDate = new Date(newDate + 'T00:00:00Z');
            const depDate = new Date(globalLocation.locked_departure_date + 'T00:00:00Z');
            const durationDays = Math.round((depDate - arrDate) / (24 * 60 * 60 * 1000)) + 1;
            globalLocation.duration_days = Math.max(1, durationDays);
          }

          const result = recalculateDates(workingData.locations);
          displayConflictWarnings(result.conflicts);
          render(legFilter.value, subLegFilter.value, routingToggle.checked);
        }
      });

      input.addEventListener('click', (e) => {
        e.stopPropagation();
      });
    });

    // Locked departure date inputs
    container.querySelectorAll('.locked-departure-date').forEach(input => {
      input.addEventListener('change', (e) => {
        e.stopPropagation();
        const locationId = input.dataset.locationId;
        const newDate = e.target.value;
        const globalLocation = workingData.locations.find(loc => idsEqual(loc.id, locationId));

        if (globalLocation && globalLocation.is_date_locked) {
          globalLocation.locked_departure_date = newDate;
          globalLocation.departure_date = newDate; // Update the main departure date too

          // Recalculate duration based on existing arrival and new departure
          if (globalLocation.locked_arrival_date) {
            const arrDate = new Date(globalLocation.locked_arrival_date + 'T00:00:00Z');
            const depDate = new Date(newDate + 'T00:00:00Z');
            const durationDays = Math.round((depDate - arrDate) / (24 * 60 * 60 * 1000)) + 1;
            globalLocation.duration_days = Math.max(1, durationDays);
          }

          const result = recalculateDates(workingData.locations);
          displayConflictWarnings(result.conflicts);
          render(legFilter.value, subLegFilter.value, routingToggle.checked);
        }
      });

      input.addEventListener('click', (e) => {
        e.stopPropagation();
      });
    });
  }

  function displayConflictWarnings(conflicts) {
    // Find or create conflict warning container
    let warningContainer = document.getElementById('date-conflict-warnings');

    if (!warningContainer) {
      // Create the warning container if it doesn't exist - place it in the sidebar
      const destinationList = document.getElementById('destination-list');
      if (destinationList) {
        warningContainer = document.createElement('div');
        warningContainer.id = 'date-conflict-warnings';
        warningContainer.style.cssText = `
          background: #fff3cd;
          border: 2px solid #ffc107;
          border-radius: 8px;
          padding: 12px 16px;
          margin: 0 12px 12px 12px;
          font-size: 13px;
        `;
        destinationList.parentNode.insertBefore(warningContainer, destinationList);
      }
    }

    if (!conflicts || conflicts.length === 0) {
      if (warningContainer) {
        warningContainer.style.display = 'none';
      }
      return;
    }

    // Display conflicts
    warningContainer.style.display = 'block';
    warningContainer.innerHTML = `
      <div style="display: flex; align-items: center; margin-bottom: 8px;">
        <span style="font-size: 18px; margin-right: 8px;">⚠️</span>
        <strong style="color: #856404; font-size: 13px;">Date Conflicts</strong>
      </div>
      <ul style="margin: 0; padding-left: 20px; color: #856404; font-size: 12px;">
        ${conflicts.map(conflict => `<li style="margin: 4px 0;">${conflict.message}</li>`).join('')}
      </ul>
      <div style="margin-top: 8px; font-size: 11px; color: #666;">
        Adjust destination durations or locked dates to resolve.
      </div>
    `;
  }

  // Compact Mode Toggle
  let compactModeInitialized = false;
  function setupCompactModeToggle() {
    const toggle = document.getElementById('compact-mode-toggle');
    const destinationList = document.getElementById('destination-list');

    if (!toggle || !destinationList) return;

    // Load saved compact mode state from localStorage (default to true)
    const savedCompactMode = localStorage.getItem('rtw-compact-mode');
    const isCompactMode = savedCompactMode !== null ? savedCompactMode === 'true' : true;

    // Apply initial state (always sync state with localStorage)
    if (isCompactMode) {
      destinationList.classList.add('compact-mode');
      toggle.checked = true;
    } else {
      destinationList.classList.remove('compact-mode');
      toggle.checked = false;
    }

    // Save default if not set
    if (savedCompactMode === null) {
      localStorage.setItem('rtw-compact-mode', 'true');
    }

    // Only add event listener once
    if (!compactModeInitialized) {
      compactModeInitialized = true;
      toggle.addEventListener('change', (e) => {
        const isCurrentlyCompact = e.target.checked;

        if (isCurrentlyCompact) {
          destinationList.classList.add('compact-mode');
        } else {
          destinationList.classList.remove('compact-mode');
        }

        // Save to localStorage
        localStorage.setItem('rtw-compact-mode', isCurrentlyCompact.toString());
      });
    }
  }

  function updateSidebarHighlight(activeIndex) {
    const items = document.querySelectorAll('.destination-item');
    items.forEach((item, idx) => {
      if (idx === activeIndex) {
        item.classList.add('active');
        item.scrollIntoView({ behavior: 'smooth', block: 'nearest' });
      } else {
        item.classList.remove('active');
      }
    });
  }
  
  // Add destination functionality
  function initializePlacesAPI() {
    if (!window.google || !window.google.maps.places) {
      setTimeout(initializePlacesAPI, 100);
      return;
    }
    
    const searchInput = document.getElementById('location-search');
    autocomplete = new google.maps.places.Autocomplete(searchInput, {
      types: ['(cities)'],
      fields: ['place_id', 'name', 'geometry', 'formatted_address', 'address_components']
    });
    
    autocomplete.bindTo('bounds', map);
    
    autocomplete.addListener('place_changed', () => {
      const place = autocomplete.getPlace();
      if (place.geometry) {
        document.getElementById('selected-place').value = JSON.stringify({
          place_id: place.place_id,
          name: place.name,
          formatted_address: place.formatted_address,
          location: {
            lat: place.geometry.location.lat(),
            lng: place.geometry.location.lng()
          },
          address_components: place.address_components
        });
      }
    });
  }
  
  // Calculate best insertion point based on geographic proximity
  function findBestInsertionIndex(newLocation) {
    if (!workingData.locations || workingData.locations.length === 0) {
      return 0;
    }

    if (!newLocation || !newLocation.lat || !newLocation.lng) {
      console.warn('Invalid location data, appending to end');
      return workingData.locations.length;
    }

    const newLat = newLocation.lat;
    const newLng = newLocation.lng;

    // Calculate distance to each existing location
    let minDistance = Infinity;
    let bestIndex = workingData.locations.length; // Default to end

    workingData.locations.forEach((loc, idx) => {
      // Skip locations without valid coordinates
      if (!loc.coordinates || !loc.coordinates.lat || !loc.coordinates.lng) {
        console.warn('Skipping location without coordinates:', loc.name);
        return;
      }

      const distance = Math.sqrt(
        Math.pow(loc.coordinates.lat - newLat, 2) +
        Math.pow(loc.coordinates.lng - newLng, 2)
      );

      if (distance < minDistance) {
        minDistance = distance;
        // Insert after the nearest neighbor
        bestIndex = idx + 1;
      }
    });

    console.log('Best insertion index:', bestIndex, 'nearest distance:', minDistance);
    return bestIndex;
  }

  function openAddDestinationModal(insertIndex = null) {
    // If no index specified, we'll calculate it after place selection
    pendingInsertIndex = insertIndex;
    const modal = document.getElementById('add-destination-modal');
    const searchInput = document.getElementById('location-search');
    const durationInput = document.getElementById('duration-input');

    console.log('Opening modal:', { modal, searchInput, durationInput, insertIndex });

    searchInput.value = '';
    durationInput.value = '3';

    if (!document.getElementById('selected-place')) {
      const hiddenInput = document.createElement('input');
      hiddenInput.type = 'hidden';
      hiddenInput.id = 'selected-place';
      document.getElementById('add-destination-form').appendChild(hiddenInput);
    }
    document.getElementById('selected-place').value = '';

    // Clear search source indicator
    const indicator = document.getElementById('search-source-indicator');
    if (indicator) {
      indicator.style.display = 'none';
    }

    modal.style.display = 'flex';
    console.log('Modal display set to flex, computed style:', window.getComputedStyle(modal).display);
    searchInput.focus();

    if (autocomplete) {
      autocomplete.setBounds(map.getBounds());
    }
  }
  
  function closeAddDestinationModal() {
    document.getElementById('add-destination-modal').style.display = 'none';
    pendingInsertIndex = null;
  }
  
  function generateNewLocationId() {
    const existingIds = new Set((workingData.locations || []).map(loc => normalizeId(loc.id)));
    let newId = generateDestinationId();
    while (existingIds.has(normalizeId(newId))) {
      newId = generateDestinationId();
    }
    return newId;
  }

  async function fetchPlaceDetails(placeId) {
    if (!placeId) return null;
    const baseUrl = apiBaseUrl;
    try {
      const response = await fetch(`${baseUrl}/api/places/details/${encodeURIComponent(placeId)}`);
      if (!response.ok) {
        console.warn(`⚠️ Failed to load place details for ${placeId}: ${response.status}`);
        return null;
      }
      const data = await response.json();
      if (data.status === 'success') {
        return data;
      }
      console.warn(`⚠️ Place details lookup returned status=${data.status} for ${placeId}`);
    } catch (error) {
      console.error(`❌ Error fetching place details for ${placeId}:`, error);
    }
    return null;
  }
  
  function parseAddressComponents(components) {
    const result = { city: '', country: '', region: '' };
    
    components.forEach(component => {
      const types = component.types;
      if (types.includes('locality')) {
        result.city = component.long_name;
      } else if (types.includes('administrative_area_level_1')) {
        result.region = component.long_name;
      } else if (types.includes('country')) {
        result.country = component.long_name;
      }
    });
    
    return result;
  }

  /**
   * Enhanced Google search functions for special locations
   * Uses Text Search and Geocoding as fallbacks to find places not in Autocomplete
   */

  // Places API Text Search - broader than Autocomplete, finds natural features
  async function searchPlacesTextSearch(query) {
    return new Promise((resolve) => {
      const request = {
        query: query,
        fields: ['place_id', 'name', 'geometry', 'formatted_address', 'types']
      };

      const service = new google.maps.places.PlacesService(map);
      service.textSearch(request, (results, status) => {
        if (status === google.maps.places.PlacesServiceStatus.OK && results && results.length > 0) {
          console.log(`✅ Text Search found: ${results[0].name}`);
          resolve({
            place_id: results[0].place_id,
            name: results[0].name,
            location: {
              lat: results[0].geometry.location.lat(),
              lng: results[0].geometry.location.lng()
            },
            formatted_address: results[0].formatted_address,
            types: results[0].types,
            source: 'text_search'
          });
        } else {
          console.log(`❌ Text Search failed: ${status}`);
          resolve(null);
        }
      });
    });
  }

  // Geocoding API - broadest search, last resort before manual entry
  async function searchGeocoding(query) {
    return new Promise((resolve) => {
      const geocoder = new google.maps.Geocoder();
      geocoder.geocode({ address: query }, (results, status) => {
        if (status === 'OK' && results && results.length > 0) {
          console.log(`✅ Geocoding found: ${results[0].formatted_address}`);

          // Extract place name from formatted_address (first component)
          const addressParts = results[0].formatted_address.split(',');
          const placeName = addressParts[0].trim();

          resolve({
            place_id: results[0].place_id,
            name: placeName,
            location: {
              lat: results[0].geometry.location.lat(),
              lng: results[0].geometry.location.lng()
            },
            formatted_address: results[0].formatted_address,
            address_components: results[0].address_components,
            types: results[0].types,
            source: 'geocoding'
          });
        } else {
          console.log(`❌ Geocoding failed: ${status}`);
          resolve(null);
        }
      });
    });
  }

  // Unified search with fallback chain: Text Search → Geocoding
  async function searchLocationBroadly(query) {
    console.log(`🔍 Enhanced search for: "${query}"`);

    // Try Text Search first (finds Drake Passage, Lemaire Channel, etc.)
    let result = await searchPlacesTextSearch(query);
    if (result) {
      console.log(`✅ Found via Places Text Search`);
      return result;
    }

    // Fallback to Geocoding (broadest search)
    result = await searchGeocoding(query);
    if (result) {
      console.log(`✅ Found via Geocoding API`);
      return result;
    }

    console.log(`❌ Location "${query}" not found in Google APIs`);
    return null;
  }

  async function addNewDestination(insertIndex, placeData, duration) {
    const addressInfo = parseAddressComponents(placeData.address_components || []);
    const placeDetails = await fetchPlaceDetails(placeData.place_id);

    // Always generate a unique UUID for each destination instance
    // This allows the same place to appear multiple times (e.g., Buenos Aires for transit)
    const destinationId = generateNewLocationId();
    const placeId = placeDetails?.place_id || placeData.place_id || null;

    const coordinates = placeDetails?.coordinates || {
      lat: placeData.location.lat,
      lng: placeData.location.lng
    };

    // Get country from Places API (REQUIRED)
    let country = placeDetails?.country || addressInfo.country;
    const city = placeDetails?.city || addressInfo.city;
    const administrative_area = placeDetails?.administrative_area || addressInfo.region;
    const country_code = placeDetails?.country_code;

    // Special handling for Antarctic locations (Drake Passage, etc.) that don't have a country
    const isAntarcticLocation =
      !country && (
        placeData.name.toLowerCase().includes('antarc') ||
        placeData.name.toLowerCase().includes('drake') ||
        placeData.formatted_address?.toLowerCase().includes('antarc') ||
        (coordinates.lat < -60) // Roughly Antarctic Circle
      );

    if (isAntarcticLocation) {
      console.log(`🧊 Detected Antarctic location without country: ${placeData.name}`);
      country = 'Antarctica';
    }

    // Derive region from country using authoritative mapping (REQUIRED)
    let region = null;
    let continent = null;
    if (country) {
      const regionMapping = getRegionForCountry(country);
      if (regionMapping) {
        region = regionMapping.region;
        continent = regionMapping.continent;
      } else {
        console.warn(`⚠️ No region mapping found for country: ${country}`);
        region = 'Custom'; // Fallback
        continent = 'Custom';
      }
    } else {
      console.error(`❌ Cannot add destination without country: ${placeData.name}`);
      alert(`Cannot add destination: Unable to determine country for "${placeData.name}". Please try a more specific location.`);
      return;
    }

    // Determine leg and sub_leg from neighbor
    let leg = null;
    let sub_leg = null;
    if (workingData.locations && workingData.locations.length > 0) {
      // Use the neighbor before the insertion point, or after if inserting at start
      const neighborIndex = insertIndex > 0 ? insertIndex - 1 : 0;
      const neighbor = workingData.locations[neighborIndex];
      if (neighbor) {
        leg = neighbor.leg || null;
        sub_leg = neighbor.sub_leg || null;
      }
    }

    const newLocation = {
      // Primary identifiers
      id: destinationId,
      name: placeDetails?.name || placeData.name,

      // Geographic hierarchy (REQUIRED)
      country,           // REQUIRED: from Places API
      region,            // REQUIRED: derived from country mapping
      city,
      administrative_area,
      country_code,
      continent,

      // Places API metadata
      place_id: placeId, // Store Place ID as metadata, not primary key
      coordinates,
      data_source: placeData.data_source || 'autocomplete', // Track where data came from

      // Trip planning
      duration_days: duration,
      activity_type: 'city exploration',
      highlights: [],
      notes: '',
      arrival_date: null,
      departure_date: null,
      leg: leg,
      sub_leg: sub_leg
    };

    if (placeDetails?.timezone) {
      newLocation.timezone = placeDetails.timezone;
    }
    if (placeDetails?.timezone_name) {
      newLocation.timezone_name = placeDetails.timezone_name;
    }
    if (placeDetails) {
      newLocation.place_data = {
        place_id: placeDetails.place_id,
        formatted_address: placeDetails.formatted_address,
        types: placeDetails.types,
        country: placeDetails.country,
        city: placeDetails.city,
        administrative_area: placeDetails.administrative_area,
        timezone: placeDetails.timezone,
        timezone_name: placeDetails.timezone_name,
        raw: placeDetails.raw_data || null
      };
    }

    ensureLocationCostBaseline(newLocation);

    workingData.locations.splice(insertIndex, 0, newLocation);
    recalculateDates(workingData.locations);
    recalculateTripMetadata();
    render(legFilter.value, subLegFilter.value, routingToggle.checked);
    closeAddDestinationModal();
    triggerAutosave();
  }

  function deleteDestination(destinationId) {
    if (!destinationId) return;

    const totalLocations = workingData.locations?.length || 0;
    if (totalLocations <= 1) {
      alert('Cannot delete the last destination. Your trip must have at least one destination.');
      return;
    }

    const location = workingData.locations.find(loc => idsEqual(loc.id, destinationId));
    if (!location) {
      console.warn('Destination not found for deletion:', destinationId);
      return;
    }

    const associatedCosts = (workingData.costs || []).filter(cost =>
      idsEqual(cost.destination_id ?? cost.destinationId, destinationId)
    );

    showDestinationDeletionDialog(location, associatedCosts, (options = {}) => {
      const updatedData = handleDestinationDeletion(workingData, destinationId, options);
      updateWorkingData(updatedData);

      if (options.recalculateDates) {
        recalculateDates(workingData.locations);
      } else {
        recalculateTripMetadata();
      }

      const showRouting = routingToggle ? routingToggle.checked : false;
      render(legFilter.value, subLegFilter.value, showRouting);
    });

    const modal = document.getElementById('delete-destination-modal');
    if (modal) {
      const dropdown = modal.querySelector('#reassign-dest-dropdown');
      if (dropdown) {
        populateReassignDropdown(dropdown, workingData.locations, destinationId);
      }
    }
  }

  // Scenario management functions
  async function openSaveScenarioModal() {
    const modal = document.getElementById('save-scenario-modal');
    const nameInput = document.getElementById('scenario-name');
    const descriptionInput = document.getElementById('scenario-description');

    // If we're updating an existing scenario, pre-populate the form
    if (currentScenarioId) {
      try {
        const scenario = await scenarioManager.getScenario(currentScenarioId);
        if (scenario) {
          nameInput.value = scenario.name;
          descriptionInput.value = scenario.description || '';
        }
      } catch (error) {
        console.error('Error loading scenario:', error);
      }
    } else {
      // Clear the form for new scenarios
      nameInput.value = '';
      descriptionInput.value = '';
    }

    modal.style.display = 'flex';
    nameInput.focus();
  }
  
  function closeSaveScenarioModal() {
    document.getElementById('save-scenario-modal').style.display = 'none';
    document.getElementById('scenario-name').value = '';
    document.getElementById('scenario-description').value = '';
  }
  
  function openManageScenariosModal() {
    updateScenarioList();
    document.getElementById('manage-scenarios-modal').style.display = 'flex';
  }
  
  function closeManageScenariosModal() {
    document.getElementById('manage-scenarios-modal').style.display = 'none';
  }

  // Transport segment modal functions
  function openTransportEditModal(segmentId) {
    const segment = window.transportSegmentManager.getAllSegments().find(s => s.id === segmentId);
    if (!segment) {
      console.error('Transport segment not found:', segmentId);
      return;
    }

    const modal = document.getElementById('edit-transport-modal');
    const form = document.getElementById('edit-transport-form');

    // Populate form fields
    document.getElementById('transport-route').value = `${segment.from_destination_name} → ${segment.to_destination_name}`;
    document.getElementById('transport-mode').value = segment.transport_mode || 'plane';
    document.getElementById('transport-cost').value = segment.estimated_cost_usd || '';
    document.getElementById('transport-duration').value = segment.duration_hours || '';

    // Researched costs
    document.getElementById('transport-researched-low').value = segment.researched_cost_low || '';
    document.getElementById('transport-researched-mid').value = segment.researched_cost_mid || '';
    document.getElementById('transport-researched-high').value = segment.researched_cost_high || '';

    // Actual cost
    document.getElementById('transport-actual-cost').value = segment.actual_cost_usd || '';

    // Local currency
    document.getElementById('transport-currency-local').value = segment.currency_local || '';
    document.getElementById('transport-amount-local').value = segment.amount_local || '';

    // Research data (AI agent results)
    document.getElementById('transport-researched-duration').value = segment.researched_duration_hours || '';
    document.getElementById('transport-researched-stops').value = segment.researched_stops || '';
    document.getElementById('transport-airlines').value = segment.researched_airlines ? segment.researched_airlines.join(', ') : '';
    document.getElementById('transport-research-notes').value = segment.research_notes || '';
    document.getElementById('transport-research-sources').value = segment.research_sources ? segment.research_sources.join(', ') : '';

    // Alternative routes (full details integrated)
    const alternativesSection = document.getElementById('transport-alternatives-section');
    const alternativesDisplay = document.getElementById('transport-alternatives-display');
    if (segment.researched_alternatives && segment.researched_alternatives.length > 0) {
      alternativesSection.style.display = 'block';

      // Show primary route for comparison
      const primaryInfo = `
        <div style="margin-bottom: 12px; padding: 10px; background: #e3f2fd; border-left: 4px solid #2196f3; border-radius: 4px;">
          <strong>Primary Route:</strong> ${segment.from_destination_name} → ${segment.to_destination_name}<br>
          <strong>Estimated Cost:</strong> $${segment.researched_cost_mid?.toFixed(0) || segment.estimated_cost_usd?.toFixed(0) || 'N/A'}
        </div>
      `;

      const alternativesHtml = segment.researched_alternatives.map((alt, idx) => {
        const savingsClass = alt.savings_vs_primary > 0 ? 'color: #2e7d32;' : 'color: #d32f2f;';
        const savingsText = alt.savings_vs_primary > 0
          ? `💰 Save $${alt.savings_vs_primary.toFixed(0)}`
          : `💸 Extra $${Math.abs(alt.savings_vs_primary).toFixed(0)}`;

        return `
          <div style="margin-bottom: 12px; padding: 10px; background: white; border: 1px solid #e0e0e0; border-radius: 4px;">
            <div style="display: flex; justify-content: space-between; align-items: center; margin-bottom: 8px;">
              <strong style="font-size: 15px;">#${idx + 1}: ${alt.from_location} → ${alt.to_location}</strong>
              <span style="${savingsClass} font-weight: bold;">${savingsText}</span>
            </div>

            <div style="display: grid; grid-template-columns: 1fr 1fr; gap: 8px; font-size: 13px; margin-bottom: 8px;">
              <div><strong>Cost Range:</strong> $${alt.cost_low?.toFixed(0) || 'N/A'} - $${alt.cost_high?.toFixed(0) || 'N/A'}</div>
              <div><strong>Mid Cost:</strong> $${alt.cost_mid?.toFixed(0) || 'N/A'}</div>
              ${alt.airlines && alt.airlines.length > 0 ? `
                <div style="grid-column: 1 / -1;"><strong>Airlines:</strong> ${alt.airlines.join(', ')}</div>
              ` : ''}
              ${alt.typical_duration_hours ? `
                <div><strong>Duration:</strong> ${alt.typical_duration_hours.toFixed(1)} hrs</div>
              ` : ''}
              ${alt.typical_stops !== undefined ? `
                <div><strong>Stops:</strong> ${alt.typical_stops === 0 ? 'Direct' : alt.typical_stops}</div>
              ` : ''}
              ${alt.distance_from_original_km > 0 ? `
                <div style="grid-column: 1 / -1;"><strong>Distance from original:</strong> ${alt.distance_from_original_km.toFixed(0)} km</div>
              ` : ''}
            </div>

            ${alt.notes ? `
              <div style="font-size: 13px; color: #666; font-style: italic; padding-top: 8px; border-top: 1px solid #f0f0f0;">
                ${alt.notes}
              </div>
            ` : ''}
          </div>
        `;
      }).join('');

      alternativesDisplay.innerHTML = primaryInfo + alternativesHtml;
    } else {
      alternativesSection.style.display = 'none';
    }

    // Booking details
    document.getElementById('transport-booking-status').value = segment.booking_status || 'estimated';
    document.getElementById('transport-confidence').value = segment.confidence_level || 'low';
    document.getElementById('transport-booking-reference').value = segment.booking_reference || '';
    document.getElementById('transport-booking-link').value = segment.booking_link || '';

    // Notes
    document.getElementById('transport-notes').value = segment.notes || '';
    document.getElementById('edit-transport-segment-id').value = segmentId;

    modal.style.display = 'flex';
  }

  function closeTransportEditModal() {
    document.getElementById('edit-transport-modal').style.display = 'none';
  }

  async function saveTransportSegment(segmentId) {
    const mode = document.getElementById('transport-mode').value;
    const estimatedCost = parseFloat(document.getElementById('transport-cost').value) || 0;
    const duration = parseFloat(document.getElementById('transport-duration').value) || null;

    // Researched costs
    const researchedLow = parseFloat(document.getElementById('transport-researched-low').value) || null;
    const researchedMid = parseFloat(document.getElementById('transport-researched-mid').value) || null;
    const researchedHigh = parseFloat(document.getElementById('transport-researched-high').value) || null;

    // Actual cost
    const actualCost = parseFloat(document.getElementById('transport-actual-cost').value) || null;

    // Local currency
    const currencyLocal = document.getElementById('transport-currency-local').value.toUpperCase() || null;
    const amountLocal = parseFloat(document.getElementById('transport-amount-local').value) || null;

    // Research data (AI agent results)
    const researchedDuration = parseFloat(document.getElementById('transport-researched-duration').value) || null;
    const researchedStops = parseInt(document.getElementById('transport-researched-stops').value) || null;
    const airlinesText = document.getElementById('transport-airlines').value;
    const airlines = airlinesText ? airlinesText.split(',').map(a => a.trim()).filter(a => a) : [];
    const researchNotes = document.getElementById('transport-research-notes').value;
    const sourcesText = document.getElementById('transport-research-sources').value;
    const sources = sourcesText ? sourcesText.split(',').map(s => s.trim()).filter(s => s) : [];

    // Booking details
    const bookingStatus = document.getElementById('transport-booking-status').value;
    const confidenceLevel = document.getElementById('transport-confidence').value;
    const bookingReference = document.getElementById('transport-booking-reference').value;
    const bookingLink = document.getElementById('transport-booking-link').value;

    // Notes
    const notes = document.getElementById('transport-notes').value;

    const updates = {
      transport_mode: mode,
      transport_mode_icon: window.transportSegmentManager.getTransportIcon(mode),
      estimated_cost_usd: estimatedCost,
      researched_cost_low: researchedLow,
      researched_cost_mid: researchedMid,
      researched_cost_high: researchedHigh,
      actual_cost_usd: actualCost,
      currency_local: currencyLocal,
      amount_local: amountLocal,
      duration_hours: duration,
      researched_duration_hours: researchedDuration,
      researched_stops: researchedStops,
      researched_airlines: airlines,
      research_notes: researchNotes,
      research_sources: sources,
      booking_status: bookingStatus,
      confidence_level: confidenceLevel,
      booking_reference: bookingReference,
      booking_link: bookingLink,
      notes: notes
    };

    try {
      await window.transportSegmentManager.updateSegment(segmentId, updates, currentScenarioId);
      console.log('✅ Transport segment updated successfully');
      closeTransportEditModal();

      // Refresh the sidebar to show updated transport segment
      const legName = legFilter ? legFilter.value : 'all';
      const subLegName = subLegFilter ? subLegFilter.value : '';
      const filtered = (subLegName && subLegName !== '')
        ? filterBySubLeg(workingData, legName, subLegName)
        : filterByLeg(workingData, legName);
      updateSidebar(filtered);

      // Trigger save
      await autoSaveScenario();
    } catch (error) {
      console.error('Error updating transport segment:', error);
      alert('Failed to update transport segment. Please try again.');
    }
  }

  async function researchTransportCost(segmentId) {
    const segment = window.transportSegmentManager.getAllSegments().find(s => s.id === segmentId);
    if (!segment) {
      console.error('Transport segment not found:', segmentId);
      return;
    }

    console.log('🔍 Researching transport costs for:', segment);

    // Find the button and show loading state
    const button = document.querySelector(`[data-segment-id="${segmentId}"]`);
    const originalText = button ? button.innerHTML : '';
    if (button) {
      button.innerHTML = '⏳';
      button.disabled = true;
    }

    try {
      // Get session ID
      const sessionId = window.sessionManager?.getSessionId() || 'default';

      // Prepare research request
      const researchRequest = {
        session_id: sessionId,
        segment_id: segmentId,
        from_destination_name: segment.from_destination_name,
        to_destination_name: segment.to_destination_name,
        from_country: segment.from_country || '',
        to_country: segment.to_country || '',
        departure_date: segment.departure_date || ''
      };

      console.log('📤 Sending transport research request:', researchRequest);

      // Call the research API
      const response = await fetch('http://localhost:5001/api/transport/research', {
        method: 'POST',
        headers: {
          'Content-Type': 'application/json'
        },
        body: JSON.stringify(researchRequest)
      });

      const result = await response.json();

      if (result.status === 'success' && result.research_result) {
        console.log('✅ Transport research completed:', result.research_result);

        // Save the research results to Firestore
        try {
          const updateResponse = await fetch('http://localhost:5001/api/transport/update-research', {
            method: 'POST',
            headers: {
              'Content-Type': 'application/json'
            },
            body: JSON.stringify({
              session_id: sessionId,
              scenario_id: window.currentScenarioId,  // Include scenario_id directly
              segment_id: segmentId,
              research_data: result.research_result
            })
          });

          const updateResult = await updateResponse.json();
          console.log('💾 Segment updated in Firestore:', updateResult);
        } catch (updateError) {
          console.error('Failed to save research to Firestore:', updateError);
        }

        // Show success message with key findings
        const research = result.research_result;
        const costMid = research.cost_mid || 0;
        const airlines = research.airlines?.slice(0, 3).join(', ') || 'various carriers';
        const alternatives = research.alternatives?.length || 0;

        alert(`✅ Research complete! $${costMid.toFixed(0)} estimated (${airlines}). Found ${alternatives} alternative routes.`);

        // The segment will be updated via polling mechanism
        // The frontend polls /api/itinerary/changes every 2 seconds and will pick up the update

      } else {
        console.warn('⚠️ Partial research result:', result);
        alert(`⚠️ Research completed with limited data. Check console for details.`);
      }

    } catch (error) {
      console.error('❌ Error researching transport costs:', error);
      alert(`❌ Failed to research transport costs: ${error.message}`);
    } finally {
      // Restore button state
      if (button) {
        button.innerHTML = originalText || '🤖';
        button.disabled = false;
      }
    }
  }

  async function updateScenarioList() {
    const scenarioList = document.getElementById('scenario-list');

    try {
      const scenarios = await scenarioManager.listScenarios();

      if (scenarios.length === 0) {
        scenarioList.innerHTML = '<div class="empty-scenarios">No saved scenarios yet.</div>';
        return;
      }

      const scenarioItems = await Promise.all(
        scenarios.map(async (scenario) => {
          const createdDate = scenario.createdAt?.toDate ? scenario.createdAt.toDate().toLocaleDateString() : 'Unknown';
          const latestVersion = await scenarioManager.getLatestVersion(scenario.id);
          const locationCount = latestVersion?.itineraryData?.locations?.length || 0;

          return `
            <div class="scenario-item">
              <div class="scenario-info">
                <div class="scenario-name">${scenario.name}</div>
                <div class="scenario-meta">${locationCount} destinations • v${scenario.currentVersion || 1} • Created ${createdDate}</div>
                ${scenario.description ? `<div class="scenario-description">${scenario.description}</div>` : ''}
              </div>
              <div class="scenario-actions-btn">
                <button class="btn-load" onclick="loadScenarioById('${scenario.id}')">Load</button>
                <button class="btn-versions" onclick="showVersionHistory('${scenario.id}')">History</button>
                <button class="btn-rename" onclick="renameScenarioById('${scenario.id}', '${scenario.name.replace(/'/g, "\\'")}')">Rename</button>
                <button class="btn-delete" onclick="deleteScenarioById('${scenario.id}')">Delete</button>
              </div>
            </div>
          `;
        })
      );

      scenarioList.innerHTML = scenarioItems.join('');
    } catch (error) {
      console.error('Error loading scenarios:', error);
      scenarioList.innerHTML = '<div class="empty-scenarios">Error loading scenarios.</div>';
    }
  }

  window.loadScenarioById = async function(scenarioId) {
    try {
      const scenario = await scenarioManager.getScenario(scenarioId);
      const latestVersion = await scenarioManager.getLatestVersion(scenarioId);

      if (scenario && latestVersion) {
        const loadedData = mergeSubLegsFromTemplate(JSON.parse(JSON.stringify(latestVersion.itineraryData)));
        updateWorkingData(loadedData);
        currentScenarioId = scenarioId;
        window.currentScenarioId = currentScenarioId;
        currentScenarioName = scenario.name;
        render(legFilter.value, subLegFilter.value, routingToggle.checked);
        updateChatContext(legFilter.value, subLegFilter.value);
        closeManageScenariosModal();
        updateScenarioNameDisplay();

        // Save scenario selection to state
        statePersistence.saveScenarioSelection(scenarioId);

        // Switch chat to the new scenario
        if (window.switchChatForScenario) {
          await window.switchChatForScenario(scenarioId);
        }
      }
    } catch (error) {
      console.error('Error loading scenario:', error);
      alert('Failed to load scenario');
    }
  };

  window.deleteScenarioById = async function(scenarioId) {
    if (confirm('Delete this scenario and all its versions?')) {
      try {
        await scenarioManager.deleteScenario(scenarioId);

        // Check if dynamic modal exists to determine which refresh to use
        const dynamicModal = document.getElementById('manage-scenarios-modal-dyn');
        if (dynamicModal) {
          await window.showManageScenarios();
        } else {
          await updateScenarioList();
        }

        // If we deleted the current scenario, reset
        if (currentScenarioId === scenarioId) {
          currentScenarioId = null;
          window.currentScenarioId = currentScenarioId;
          currentScenarioName = null;
        }
      } catch (error) {
        console.error('Error deleting scenario:', error);
        alert('Failed to delete scenario');
      }
    }
  };

  window.renameScenarioById = async function(scenarioId, currentName, isDynamicModal = false) {
    const newName = prompt('Enter new name for scenario:', currentName);

    if (newName === null) {
      // User cancelled
      return;
    }

    if (!newName.trim()) {
      alert('Scenario name cannot be empty');
      return;
    }

    try {
      await scenarioManager.renameScenario(scenarioId, newName);

      // Refresh the appropriate modal
      if (isDynamicModal) {
        await window.showManageScenarios();
      } else {
        await updateScenarioList();
      }

      // If we renamed the current scenario, update the display
      if (currentScenarioId === scenarioId) {
        currentScenarioName = newName.trim();
        updateScenarioNameDisplay();
      }
    } catch (error) {
      console.error('Error renaming scenario:', error);
      alert('Failed to rename scenario: ' + error.message);
    }
  };

  window.duplicateScenario = async function(scenarioId) {
    try {
      const scenario = await scenarioManager.getScenario(scenarioId);
      const latest = await scenarioManager.getLatestVersion(scenarioId);
      const baseName = scenario?.name || 'Itinerary';
      const defaultName = `Copy of ${baseName}`;
      const newName = prompt('Enter name for duplicated scenario:', defaultName);

      if (!newName || !newName.trim()) return;

      const scenarioData = {
        name: newName.trim(),
        description: `Duplicated from ${baseName}`,
        data: JSON.parse(JSON.stringify(latest?.itineraryData || {})),
      };
      const newScenarioId = await scenarioManager.saveScenario(scenarioData);

      // Load the duplicated scenario
      await window.loadScenarioById(newScenarioId);
      // Refresh list
      await window.showManageScenarios();
      alert(`Scenario "${newName.trim()}" has been created.`);
    } catch (err) {
      console.error('Error duplicating scenario:', err);
      alert('Failed to duplicate scenario');
    }
  };

  window.showVersionHistory = async function(scenarioId) {
    try {
      const scenario = await scenarioManager.getScenario(scenarioId);
      const versions = await scenarioManager.getVersionHistory(scenarioId);

      if (!versions || versions.length === 0) {
        alert('No version history available for this scenario.');
        return;
      }

      // Create version history display
      const versionItems = versions.map(version => {
        const createdDate = version.createdAt?.toDate ? version.createdAt.toDate().toLocaleString() : 'Unknown';
        const versionLabel = version.isNamed ? `📌 v${version.versionNumber} - ${version.versionName}` : `v${version.versionNumber}`;
        const locationCount = version.itineraryData?.locations?.length || 0;

        return `
          <div class="version-item" style="padding: 12px; border-bottom: 1px solid #eee;">
            <div style="display:flex; justify-content:space-between; align-items:center;">
              <div>
                <div style="font-weight: bold; margin-bottom: 4px;">${versionLabel}</div>
                <div style="font-size: 12px; color: #666;">${locationCount} destinations • ${createdDate}</div>
              </div>
              <div style="display:flex; gap:8px;">
                <button onclick="revertToVersion('${scenarioId}', ${version.versionNumber})" style="padding:6px 10px; background:#0070f3; color:#fff; border:none; border-radius:4px; cursor:pointer;">Revert</button>
                <button onclick="nameVersionPrompt('${scenarioId}', ${version.versionNumber})" style="padding:6px 10px; background:#666; color:#fff; border:none; border-radius:4px; cursor:pointer;">Label</button>
                <button onclick="deleteVersionPrompt('${scenarioId}', ${version.versionNumber})" style="padding:6px 10px; background:#fff; color:#d32f2f; border:1px solid #eee; border-radius:4px; cursor:pointer;">Delete</button>
              </div>
            </div>
          </div>
        `;
      }).join('');

      // Show in a simple dialog
      const message = `Version History for "${scenario.name}"\n\nClick a version to revert to it:\n\n${versionItems}`;

      // Create custom modal for version history
      const existingModal = document.getElementById('version-history-modal');
      if (existingModal) {
        existingModal.remove();
      }

      const modal = document.createElement('div');
      modal.id = 'version-history-modal';
      modal.className = 'modal-overlay';
      modal.style.cssText = 'display: flex; position: fixed; top: 0; left: 0; right: 0; bottom: 0; background: rgba(0,0,0,0.5); z-index: 100001; align-items: center; justify-content: center;';
      modal.innerHTML = `
        <div class="modal-content" style="background: white; padding: 24px; border-radius: 8px; max-width: 600px; max-height: 80vh; overflow-y: auto; width: 90%;">
          <div style="display:flex; justify-content:space-between; align-items:center;">
            <h3 style="margin-top: 0;">Version History: ${scenario.name}</h3>
            <button onclick="deleteUnlabeledPrompt('${scenarioId}')" style="padding:6px 10px; background:#fff; color:#333; border:1px solid #eee; border-radius:4px; cursor:pointer;">Delete Unlabeled</button>
          </div>
          <p style="color: #666; font-size: 14px;">Manage versions: revert, label, or delete</p>
          <div class="version-list">
            ${versionItems}
          </div>
          <div style="margin-top: 20px; text-align: right;">
            <button onclick="document.getElementById('version-history-modal').remove()" style="padding: 8px 16px; background: #666; color: white; border: none; border-radius: 4px; cursor: pointer;">Close</button>
          </div>
        </div>
      `;

      document.body.appendChild(modal);

      // Close on outside click
      modal.addEventListener('click', (e) => {
        if (e.target === modal) {
          modal.remove();
        }
      });
      
      // Delete single version
      window.deleteVersionPrompt = async function(sId, vNum) {
        if (!confirm(`Delete version v${vNum}? This cannot be undone.`)) return;
        try {
          await scenarioManager.deleteVersion(sId, vNum);
          await window.showVersionHistory(sId);
        } catch (err) {
          console.error('Error deleting version:', err);
          alert('Failed to delete version');
        }
      };

      // Delete unlabeled versions (keep latest by default)
      window.deleteUnlabeledPrompt = async function(sId) {
        const keepLatest = confirm('Delete all unlabeled versions except the latest? Click Cancel to delete ALL unlabeled.');
        try {
          const res = await scenarioManager.deleteUnlabeledVersions(sId, keepLatest);
          await window.showVersionHistory(sId);
          alert(`Deleted ${res.deleted || 0} unlabeled version(s).`);
        } catch (err) {
          console.error('Error deleting unlabeled versions:', err);
          alert('Failed to delete unlabeled versions');
        }
      };
    } catch (error) {
      console.error('Error showing version history:', error);
      alert('Failed to load version history');
    }
  };

  window.nameVersionPrompt = async function(scenarioId, versionNumber) {
    const name = prompt(`Enter a label for version ${versionNumber}:`);
    if (!name || !name.trim()) return;
    try {
      await scenarioManager.nameVersion(scenarioId, versionNumber, name.trim());
      // Refresh the version history modal
      await window.showVersionHistory(scenarioId);
    } catch (error) {
      console.error('Error naming version:', error);
      alert('Failed to label version');
    }
  };

  window.revertToVersion = async function(scenarioId, versionNumber) {
    if (!confirm(`Revert to version ${versionNumber}? This will create a new version with the old data.`)) {
      return;
    }

    try {
      const newVersion = await scenarioManager.revertToVersion(scenarioId, versionNumber);

      // Close version history modal
      const modal = document.getElementById('version-history-modal');
      if (modal) modal.remove();

      // Reload the scenario to show reverted state
      if (currentScenarioId === scenarioId) {
        await window.loadScenarioById(scenarioId);
      }

      alert(`Reverted to version ${versionNumber}. New version ${newVersion.versionNumber} created.`);
    } catch (error) {
      console.error('Error reverting version:', error);
      alert('Failed to revert to version');
    }
  };
  
  function openImportScenariosModal() {
    document.getElementById('import-scenarios-modal').style.display = 'flex';
  }
  
  function closeImportScenariosModal() {
    document.getElementById('import-scenarios-modal').style.display = 'none';
    document.getElementById('scenario-file').value = '';
    document.getElementById('overwrite-scenarios').checked = false;
  }

  // Bulk cost update modal functions
  const costUpdateWaiters = [];
  let bulkCostSelectedDestinations = new Set();

  function waitForNextCostUpdate(destinationLabel, timeoutMs = 240000) {
    let settled = false;
    let timeoutId;

    const entry = {
      destinationLabel,
      resolve: () => {},
      reject: () => {}
    };

    const promise = new Promise((resolve, reject) => {
      entry.resolve = (result) => {
        if (settled) return;
        settled = true;
        clearTimeout(timeoutId);
        resolve(result);
      };
      entry.reject = (error) => {
        if (settled) return;
        settled = true;
        clearTimeout(timeoutId);
        reject(error);
      };
    });

    timeoutId = setTimeout(() => {
      const index = costUpdateWaiters.indexOf(entry);
      if (index !== -1) {
        costUpdateWaiters.splice(index, 1);
      }
      entry.reject(new Error(`Timed out waiting for cost refresh${destinationLabel ? ` for ${destinationLabel}` : ''}`));
    }, timeoutMs);

    costUpdateWaiters.push(entry);

    const cancel = (reason) => {
      if (settled) return;
      const index = costUpdateWaiters.indexOf(entry);
      if (index !== -1) {
        costUpdateWaiters.splice(index, 1);
      }
      entry.reject(reason || new Error(`Cancelled waiting for cost refresh${destinationLabel ? ` for ${destinationLabel}` : ''}`));
    };

    const resolve = (result) => {
      if (settled) return;
      const index = costUpdateWaiters.indexOf(entry);
      if (index !== -1) {
        costUpdateWaiters.splice(index, 1);
      }
      entry.resolve(result);
    };

    return { promise, cancel, resolve };
  }

  function resolveNextCostUpdateWaiter(result) {
    if (!costUpdateWaiters.length) {
      return;
    }
    const waiter = costUpdateWaiters.shift();
    if (waiter) {
      waiter.resolve(result);
    }
  }

  const BULK_STATUS_CLASSES = ['queued', 'requesting', 'waiting', 'complete', 'failed', 'cancelled'];
  const BULK_STATUS_DEFAULT_MESSAGES = {
    queued: 'Queued for update',
    requesting: 'Sending update request to AI...',
    waiting: 'Waiting for AI cost update and summary...',
    complete: '✓ Costs and summary refreshed',
    failed: '⚠️ Update failed',
    cancelled: 'Update cancelled'
  };

  function setBulkDestinationStatus(item, status, message) {
    if (!item) return;

    BULK_STATUS_CLASSES.forEach(cls => item.classList.remove(`status-${cls}`));

    if (status) {
      item.classList.add(`status-${status}`);
      item.dataset.status = status;
    } else {
      delete item.dataset.status;
    }

    const statusEl = item.querySelector('[data-progress-status]');
    if (statusEl) {
      const label = message ?? (status ? BULK_STATUS_DEFAULT_MESSAGES[status] : '');
      statusEl.textContent = label || '';
      statusEl.dataset.state = status || '';
    }
  }

  function openBulkCostUpdateModal() {
    const modal = document.getElementById('bulk-cost-update-modal');
    const listContainer = document.getElementById('bulk-destination-list');
    const countDisplay = document.getElementById('bulk-selection-count');
    const confirmBtn = document.getElementById('confirm-bulk-update-btn');

    // Get currently filtered destinations
    const legName = legFilter.value;
    const subLegName = subLegFilter.value || '';
    const filtered = (subLegName && subLegName !== '')
      ? filterBySubLeg(workingData, legName, subLegName)
      : filterByLeg(workingData, legName);

    if (filtered.length === 0) {
      alert('No destinations to update. Please adjust your filters.');
      return;
    }

    // Reset selection state
    bulkCostSelectedDestinations.clear();

    // Get costs data to determine status
    const costs = workingData.costs || [];

    // Populate destination list
    listContainer.innerHTML = filtered.map((dest, idx) => {
      const destCosts = costs.filter(c => idsEqual(c.destination_id, dest.id));
      const hasCosts = destCosts.length > 0;
      const statusClass = hasCosts ? 'has-costs' : 'no-costs';
      const statusText = hasCosts ? '✓ Has costs' : '✗ No costs';
      const duration = dest.duration_days || 1;
      const destinationId = dest.id || dest.destination_id || dest.destinationId || '';

      return `
        <div class="bulk-destination-item" data-destination-index="${idx}" ${destinationId ? `data-destination-id="${destinationId}"` : ''}>
          <input type="checkbox" class="bulk-destination-checkbox" data-destination-index="${idx}">
          <div class="bulk-destination-info">
            <div class="bulk-destination-name">${dest.name || dest.city || 'Unknown'}</div>
            <div class="bulk-destination-meta">
              <span>${duration} day${duration !== 1 ? 's' : ''}</span>
              <span class="bulk-destination-status ${statusClass}">${statusText}</span>
            </div>
            <div class="bulk-destination-progress-status" data-progress-status></div>
          </div>
        </div>
      `;
    }).join('');

    // Update count display
    countDisplay.textContent = `0 of ${filtered.length} destinations selected`;
    confirmBtn.disabled = true;

    // Add event listeners for checkboxes and items
    listContainer.querySelectorAll('.bulk-destination-item').forEach((item, idx) => {
      const checkbox = item.querySelector('.bulk-destination-checkbox');

      // Click on item toggles checkbox
      item.addEventListener('click', (e) => {
        if (e.target !== checkbox) {
          checkbox.checked = !checkbox.checked;
          checkbox.dispatchEvent(new Event('change'));
        }
      });

      // Checkbox change updates selection
      checkbox.addEventListener('change', (e) => {
        e.stopPropagation();
        if (checkbox.checked) {
          bulkCostSelectedDestinations.add(idx);
          item.classList.add('selected');
        } else {
          bulkCostSelectedDestinations.delete(idx);
          item.classList.remove('selected');
        }

        // Update count and button state
        countDisplay.textContent = `${bulkCostSelectedDestinations.size} of ${filtered.length} destinations selected`;
        confirmBtn.disabled = bulkCostSelectedDestinations.size === 0;
      });
    });

    modal.style.display = 'flex';
  }

  function closeBulkCostUpdateModal() {
    const modal = document.getElementById('bulk-cost-update-modal');
    const progressSection = document.getElementById('bulk-progress');
    const listContainer = document.getElementById('bulk-destination-list');
    const cancelBtn = document.getElementById('cancel-bulk-update-btn');

    modal.style.display = 'none';
    progressSection.style.display = 'none';
    listContainer.style.display = 'block';
    cancelBtn.textContent = 'Cancel';
    cancelBtn.disabled = false;
    bulkCostSelectedDestinations.clear();
  }

  async function requestBulkCostUpdate() {
    if (bulkCostSelectedDestinations.size === 0) return;

    const confirmBtn = document.getElementById('confirm-bulk-update-btn');
    const cancelBtn = document.getElementById('cancel-bulk-update-btn');
    const progressSection = document.getElementById('bulk-progress');
    const progressFill = document.getElementById('bulk-progress-fill');
    const progressText = document.getElementById('bulk-progress-text');
    const listContainer = document.getElementById('bulk-destination-list');
    const countDisplay = document.getElementById('bulk-selection-count');

    // Get filtered destinations
    const legName = legFilter.value;
    const subLegName = subLegFilter.value || '';
    const filtered = (subLegName && subLegName !== '')
      ? filterBySubLeg(workingData, legName, subLegName)
      : filterByLeg(workingData, legName);

    // Get selected destinations
    const selectedEntries = Array.from(bulkCostSelectedDestinations)
      .map(idx => ({ idx, destination: filtered[idx] }))
      .filter(entry => entry.destination);

    if (selectedEntries.length === 0) return;

    // Disable controls and show progress UI
    confirmBtn.disabled = true;
    cancelBtn.disabled = true;
    progressSection.style.display = 'block';
    progressFill.style.width = '0%';
    progressText.textContent = `Starting bulk update for ${selectedEntries.length} destinations...`;
    if (countDisplay) {
      countDisplay.textContent = '';
    }

    // Disable all checkboxes to lock selection during processing
    listContainer.querySelectorAll('.bulk-destination-checkbox').forEach(cb => {
      cb.disabled = true;
    });

    // Mark selected destinations as queued
    selectedEntries.forEach(({ idx }) => {
      const item = listContainer.querySelector(`.bulk-destination-item[data-destination-index="${idx}"]`);
      if (item) {
        item.classList.add('processing');
        setBulkDestinationStatus(item, 'queued');
      }
    });

    let completed = 0;
    let failed = 0;
    const total = selectedEntries.length;

    // Process each destination sequentially, waiting for cost + summary refresh before continuing
    for (let i = 0; i < total; i++) {
      const { idx, destination } = selectedEntries[i];
      if (!destination) continue;

      const item = listContainer.querySelector(`.bulk-destination-item[data-destination-index="${idx}"]`);
      const destinationLabel = destination.name || destination.city || destination.id || `Destination ${i + 1}`;
      const progressPrefix = `(${i + 1}/${total})`;

      if (item) {
        setBulkDestinationStatus(item, 'requesting', `${progressPrefix} sending update request...`);
      }
      progressText.textContent = `Requesting cost update ${progressPrefix} for ${destinationLabel}`;

      let waitEntry;
      try {
        waitEntry = waitForNextCostUpdate(destinationLabel);
        const dispatchResult = await requestCostUpdateFromAgent(destination, null, legName, subLegName, { waitEntry });
        const dispatchOk = dispatchResult && dispatchResult.ok !== false;

        if (!dispatchOk) {
          failed++;
          const dispatchError =
            (dispatchResult && dispatchResult.error) ||
            new Error('Cost research request was not dispatched');
          waitEntry.cancel(dispatchError);
          // Swallow the rejection since we intentionally cancelled the waiter
          waitEntry.promise.catch(() => {});
          if (item) {
            const failureMessage =
              typeof dispatchError === 'string'
                ? dispatchError
                : dispatchError?.message || 'Unable to send request. Please ensure the scenario is loaded.';
            setBulkDestinationStatus(item, 'failed', failureMessage);
          }
          progressText.textContent = `Skipped ${destinationLabel} — request could not be sent`;
          continue;
        }

        if (item) {
          setBulkDestinationStatus(item, 'waiting', `${progressPrefix} waiting for AI cost update...`);
        }
        progressText.textContent = `Waiting for AI to finish ${progressPrefix} ${destinationLabel}`;

        const result = await waitEntry.promise;

        if (result?.costRefreshSucceeded && result?.summarySucceeded) {
          completed++;
          if (item) {
            setBulkDestinationStatus(item, 'complete');
          }
          progressText.textContent = `Finished ${progressPrefix} ${destinationLabel}`;
        } else {
          failed++;
          if (item) {
            if (result?.partial) {
              const note = result.partialMessage || 'AI returned narrative details but no structured pricing.';
              setBulkDestinationStatus(item, 'failed', note);
            } else if (!result?.costRefreshSucceeded) {
              setBulkDestinationStatus(item, 'failed', 'AI did not refresh costs. Ensure the scenario is saved.');
            } else if (!result?.summarySucceeded) {
              const errText = result.summaryError?.message || result.summaryError || 'Summary refresh failed.';
              setBulkDestinationStatus(item, 'failed', `Summary failed: ${errText}`);
            } else {
              setBulkDestinationStatus(item, 'failed', 'Unknown issue completing update.');
            }
          }
          if (result?.partial) {
            progressText.textContent = `AI returned narrative-only results for ${destinationLabel}. Review notes and retry if needed.`;
          } else {
            progressText.textContent = `Issue updating ${destinationLabel}. Review status for details.`;
          }
        }
      } catch (error) {
        failed++;
        const errMsg = error?.message || error;
        if (item) {
          setBulkDestinationStatus(item, 'failed', `Error: ${errMsg}`);
        }
        if (waitEntry) {
          waitEntry.cancel(error);
        }
        console.error(`Error updating costs for ${destinationLabel}:`, error);
        progressText.textContent = `Error updating ${destinationLabel}: ${errMsg}`;
      }

      const processed = completed + failed;
      const percent = Math.round((processed / total) * 100);
      progressFill.style.width = `${percent}%`;

      // Count display intentionally left blank during processing (progress bar communicates status)
    }

    // Complete
    cancelBtn.disabled = false;
    cancelBtn.textContent = 'Close';
    listContainer.querySelectorAll('.bulk-destination-checkbox').forEach(cb => {
      cb.disabled = false;
    });
    confirmBtn.disabled = bulkCostSelectedDestinations.size === 0;

    if (failed === 0) {
      progressFill.style.width = '100%';
      progressText.textContent = `All ${completed} destinations updated successfully.`;
    } else if (completed === 0) {
      progressText.textContent = `All ${failed} destinations failed. Review the statuses above and retry if needed.`;
    } else {
      progressText.textContent = `Updated ${completed} destinations. ${failed} destination${failed === 1 ? '' : 's'} had issues — review statuses above.`;
    }
  }

  window.updateSidebarHighlight = updateSidebarHighlight;

  const routingToggle = document.getElementById('routing-toggle');

  // Initialize routing toggle state (default: false/unchecked)
  const savedRoutingToggle = localStorage.getItem('rtw-routing-toggle');
  if (savedRoutingToggle !== null) {
    routingToggle.checked = savedRoutingToggle === 'true';
  } else {
    routingToggle.checked = false;
    localStorage.setItem('rtw-routing-toggle', 'false');
  }

  function updateMap() {
    const legName = legFilter.value;
    const subLegName = subLegFilter.value || null;
    render(legName, subLegName, routingToggle.checked);
  }

  legFilter.addEventListener('change', function(e) {
    populateSubLegs(e.target.value);
    subLegFilter.value = ''; // Reset sub-leg selection
    updateMap();
    updateChatContext(e.target.value, null);

    // Save leg selection to state
    statePersistence.saveLegSelection(e.target.value, null);
  });

  subLegFilter.addEventListener('change', function(e) {
    updateMap();
    // Save sub-leg selection to state
    statePersistence.saveLegSelection(legFilter.value, e.target.value || null);
  });
  routingToggle.addEventListener('change', (e) => {
    // Save routing toggle state
    localStorage.setItem('rtw-routing-toggle', e.target.checked.toString());
    updateMap();
  });

  // Country view toggle
  const countryViewToggle = document.getElementById('country-view-toggle');
  if (countryViewToggle) {
    countryViewToggle.addEventListener('change', function(e) {
      if (e.target.checked) {
        // Show country rollup view
        renderCountryRollupView(workingData);
      } else {
        // Show regular destination view
        updateMap();
      }
    });
  }
  
  // Export scenario button
  document.getElementById('export-scenario-btn').addEventListener('click', () => {
    const dataStr = JSON.stringify(workingData, null, 2);
    const dataBlob = new Blob([dataStr], {type: 'application/json'});
    const url = URL.createObjectURL(dataBlob);
    const link = document.createElement('a');
    link.href = url;
    const scenarioName = currentScenarioName || 'itinerary';
    link.download = `${scenarioName.replace(/[^a-z0-9]/gi, '_').toLowerCase()}_${new Date().toISOString().split('T')[0]}.json`;
    link.click();
    URL.revokeObjectURL(url);
  });
  
  // Scenario actions dropdown toggle
  console.log('Setting up scenario actions button...');
  const scenarioActionsBtn = document.getElementById('scenario-actions-btn');
  const scenarioActionsDropdown = document.getElementById('scenario-actions-dropdown');
  console.log('Found elements:', { btn: scenarioActionsBtn, dropdown: scenarioActionsDropdown });

  if (scenarioActionsBtn && scenarioActionsDropdown) {
    console.log('Adding click listener to scenario actions button');
    scenarioActionsBtn.addEventListener('click', (e) => {
      console.log('Scenario actions button clicked!');
      e.stopPropagation();
      const isVisible = scenarioActionsDropdown.style.display !== 'none';
      console.log('Is visible?', isVisible, 'Current display:', scenarioActionsDropdown.style.display);

      if (isVisible) {
        scenarioActionsDropdown.style.display = 'none';
        scenarioActionsBtn.classList.remove('active');
      } else {
        // Position the dropdown below the button using fixed positioning
        const rect = scenarioActionsBtn.getBoundingClientRect();
        scenarioActionsDropdown.style.top = (rect.bottom + 2) + 'px';
        // Align dropdown to the right edge of the button
        scenarioActionsDropdown.style.right = (window.innerWidth - rect.right) + 'px';
        scenarioActionsDropdown.style.left = 'auto';
        scenarioActionsDropdown.style.display = 'block';
        scenarioActionsBtn.classList.add('active');
      }
      console.log('New display:', scenarioActionsDropdown.style.display);
    });
  } else {
    console.error('Scenario actions button or dropdown not found!', {
      btn: scenarioActionsBtn,
      dropdown: scenarioActionsDropdown
    });
  }

  // Close dropdown when clicking outside
  if (scenarioActionsBtn && scenarioActionsDropdown) {
    document.addEventListener('click', (e) => {
      if (!scenarioActionsDropdown.contains(e.target) &&
          !scenarioActionsBtn.contains(e.target)) {
        scenarioActionsDropdown.style.display = 'none';
        scenarioActionsBtn.classList.remove('active');
      }
    });
  }


  // Dynamic Manage Scenarios modal (same pattern as Version History)
  window.showManageScenarios = async function() {
    try {
      // Fetch scenarios and latest metadata
      const scenarios = await scenarioManager.listScenarios();

      // Build list items similar to updateScenarioList()
      const scenarioItems = await Promise.all(
        scenarios.map(async (scenario) => {
          const createdDate = scenario.createdAt?.toDate ? scenario.createdAt.toDate().toLocaleDateString() : 'Unknown';
          const latestVersion = await scenarioManager.getLatestVersion(scenario.id);
          const locationCount = latestVersion?.itineraryData?.locations?.length || 0;

          return `
            <div class="scenario-item" style="display:flex; justify-content:space-between; align-items:center; padding:12px; border-bottom:1px solid #eee;">
              <div class="scenario-info">
                <div class="scenario-name" style="font-weight:600;">${scenario.name}</div>
                <div class="scenario-meta" style="font-size:12px; color:#666;">${locationCount} destinations • v${scenario.currentVersion || 1} • Created ${createdDate}</div>
                ${scenario.description ? `<div class="scenario-description" style="margin-top:4px; color:#555; font-size:12px;">${scenario.description}</div>` : ''}
              </div>
              <div class="scenario-actions-btn" style="display:flex; gap:8px;">
                <button onclick="loadScenarioById('${scenario.id}')" style="padding:6px 10px; background:#0070f3; color:#fff; border:none; border-radius:4px; cursor:pointer;">Load</button>
                <button onclick="showVersionHistory('${scenario.id}')" style="padding:6px 10px; background:#666; color:#fff; border:none; border-radius:4px; cursor:pointer;">History</button>
                <button onclick="duplicateScenario('${scenario.id}')" style="padding:6px 10px; background:#fff; color:#333; border:1px solid #eee; border-radius:4px; cursor:pointer;">Duplicate</button>
                <button onclick="renameScenarioById('${scenario.id}', '${scenario.name.replace(/'/g, "\\'")}', true)" style="padding:6px 10px; background:#ff9800; color:#fff; border:none; border-radius:4px; cursor:pointer;">Rename</button>
                <button onclick="deleteScenarioById('${scenario.id}')" style="padding:6px 10px; background:#fff; color:#d32f2f; border:1px solid #eee; border-radius:4px; cursor:pointer;">Delete</button>
              </div>
            </div>
          `;
        })
      );

      const listHtml = scenarioItems.join('') || '<div class="empty-scenarios">No saved scenarios yet.</div>';

      // Remove existing modal if any
      const existing = document.getElementById('manage-scenarios-modal-dyn');
      if (existing) existing.remove();

      // Create dynamic modal like version history
      const modal = document.createElement('div');
      modal.id = 'manage-scenarios-modal-dyn';
      modal.className = 'modal-overlay';
      modal.style.cssText = 'display:flex; position:fixed; top:0; left:0; right:0; bottom:0; background:rgba(0,0,0,0.5); z-index:100000; align-items:center; justify-content:center;';
      modal.innerHTML = `
        <div class="modal-content" style="background:white; padding:24px; border-radius:8px; max-width:700px; max-height:80vh; overflow-y:auto; width:90%;">
          <h3 style="margin-top:0;">Manage Scenarios</h3>
          <div style="margin-bottom:12px; display:flex; justify-content:flex-end;">
            <button onclick="createNewScenarioFromModal()" style="padding:6px 10px; background:#0070f3; color:#fff; border:none; border-radius:4px; cursor:pointer;">+ New Scenario</button>
          </div>
          <div class="scenario-list">
            ${listHtml}
          </div>
          <div style="margin-top:20px; text-align:right;">
            <button onclick="document.getElementById('manage-scenarios-modal-dyn').remove()" style="padding:8px 16px; background:#666; color:white; border:none; border-radius:4px; cursor:pointer;">Close</button>
          </div>
        </div>
      `;

      document.body.appendChild(modal);

      // Close on outside click
      modal.addEventListener('click', (e) => {
        if (e.target === modal) {
          modal.remove();
        }
      });

      // New Scenario helper
      window.createNewScenarioFromModal = async function() {
        try {
          const scenarioName = prompt('Enter name for new scenario:');
          if (!scenarioName || !scenarioName.trim()) return;
          const emptyData = {
            trip: {
              title: 'New Trip',
              start_date: new Date().toISOString().split('T')[0],
              duration: '0 days',
              total_cost: '$0'
            },
            locations: [],
            legs: []
          };
          const scenarioData = {
            name: scenarioName.trim(),
            description: 'New empty scenario',
            data: emptyData
          };
          const newScenarioId = await scenarioManager.saveScenario(scenarioData);
          // Load the new scenario
          updateWorkingData(JSON.parse(JSON.stringify(emptyData)));
          currentScenarioId = newScenarioId;
          window.currentScenarioId = currentScenarioId;
          currentScenarioName = scenarioName.trim();
          updateScenarioNameDisplay();
          render(legFilter.value, routingToggle.checked, false);
          await window.showManageScenarios();
        } catch (err) {
          console.error('Error creating scenario:', err);
          alert('Failed to create scenario');
        }
      };
    } catch (error) {
      console.error('Error opening Manage Scenarios:', error);
      alert('Failed to open Manage Scenarios');
    }
  };

  // Scenario controls
  document.getElementById('manage-scenarios-btn').addEventListener('click', async (e) => {
    try {
      const dropdown = document.getElementById('scenario-actions-dropdown');
      if (dropdown) dropdown.style.display = 'none';
    } catch {}
    await window.showManageScenarios();
  });

  // Add destination quick button
  document.getElementById('add-destination-bar-btn').addEventListener('click', () => {
    openAddDestinationModal(null); // null means auto-calculate insertion point
  });

  // Manage Costs & Budget button - navigates to unified cost manager
  document.getElementById('manage-costs-budget-btn').addEventListener('click', () => {
    const scenarioActionsDropdown = document.getElementById('scenario-actions-dropdown');
    const scenarioActionsBtn = document.getElementById('scenario-actions-btn');
    scenarioActionsDropdown.style.display = 'none';
    scenarioActionsBtn.classList.remove('active');

    if (!currentScenarioId) {
      alert('Please save or load a scenario first');
      return;
    }

    // Navigate to unified cost & budget manager page
    window.location.href = `./cost-manager.html?scenario=${currentScenarioId}`;
  });

  // Bulk cost update modal event listeners
  document.getElementById('select-all-destinations-btn').addEventListener('click', () => {
    const checkboxes = document.querySelectorAll('.bulk-destination-checkbox');
    checkboxes.forEach(cb => {
      if (!cb.checked) {
        cb.checked = true;
        cb.dispatchEvent(new Event('change'));
      }
    });
  });

  document.getElementById('deselect-all-destinations-btn').addEventListener('click', () => {
    const checkboxes = document.querySelectorAll('.bulk-destination-checkbox');
    checkboxes.forEach(cb => {
      if (cb.checked) {
        cb.checked = false;
        cb.dispatchEvent(new Event('change'));
      }
    });
  });

  document.getElementById('cancel-bulk-update-btn').addEventListener('click', closeBulkCostUpdateModal);

  document.getElementById('confirm-bulk-update-btn').addEventListener('click', requestBulkCostUpdate);

  // Close bulk cost modal when clicking outside
  document.getElementById('bulk-cost-update-modal').addEventListener('click', (e) => {
    if (e.target.id === 'bulk-cost-update-modal') {
      closeBulkCostUpdateModal();
    }
  });

  document.getElementById('data-integrity-btn').addEventListener('click', () => {
    const scenarioActionsDropdown = document.getElementById('scenario-actions-dropdown');
    const scenarioActionsBtn = document.getElementById('scenario-actions-btn');
    if (scenarioActionsDropdown) scenarioActionsDropdown.style.display = 'none';
    if (scenarioActionsBtn) scenarioActionsBtn.classList.remove('active');

    showDataIntegrityPanel(workingData, handleDataUpdate);
  });

  document.getElementById('geo-validation-btn').addEventListener('click', async () => {
    const scenarioActionsDropdown = document.getElementById('scenario-actions-dropdown');
    const scenarioActionsBtn = document.getElementById('scenario-actions-btn');
    if (scenarioActionsDropdown) scenarioActionsDropdown.style.display = 'none';
    if (scenarioActionsBtn) scenarioActionsBtn.classList.remove('active');

    // Create save callback that saves to Firestore
    const saveToFirestore = async () => {
      if (!currentScenarioId) {
        throw new Error('No scenario ID - cannot save');
      }
      await scenarioManager.saveVersion(currentScenarioId, workingData, false);
      console.log('✅ Geographic data saved to Firestore');
    };

    await showGeographicValidationPanel(workingData, handleDataUpdate, saveToFirestore);
  });

  document.getElementById('compare-costs-btn').addEventListener('click', async () => {
    const scenarioActionsDropdown = document.getElementById('scenario-actions-dropdown');
    const scenarioActionsBtn = document.getElementById('scenario-actions-btn');
    scenarioActionsDropdown.style.display = 'none';
    scenarioActionsBtn.classList.remove('active');

    try {
      const scenarios = await scenarioManager.listScenarios();
      if (scenarios.length < 2) {
        alert('You need at least 2 scenarios to compare costs. Create more scenarios first.');
        return;
      }

      // Load scenario data with itineraries
      const scenariosWithData = await Promise.all(
        scenarios.map(async (scenario) => {
          const latestVersion = await scenarioManager.getLatestVersion(scenario.id);
          return {
            id: scenario.id,
            name: scenario.name,
            itinerary: latestVersion?.itineraryData || null
          };
        })
      );

      await costComparison.showComparisonModal(scenariosWithData.filter(s => s.itinerary));
    } catch (error) {
      console.error('Error loading scenarios for comparison:', error);
      alert('Failed to load scenarios for comparison.');
    }
  });

  // Toggle map visibility
  const mapVisibilityToggle = document.getElementById('map-visibility-toggle');
  if (mapVisibilityToggle) {
    mapVisibilityToggle.addEventListener('change', (e) => {
      const mainContent = document.querySelector('.main-content');
      const sidebar = document.querySelector('.sidebar');
      const isChecked = e.target.checked;

      if (isChecked) {
        // Show map - restore saved sidebar width
        mainContent.classList.remove('map-hidden');
        localStorage.setItem('rtw-map-visible', 'true');

        const savedWidth = localStorage.getItem('sidebarWidth');
        if (savedWidth) {
          sidebar.style.width = savedWidth;
        } else {
          sidebar.style.width = '';
        }
      } else {
        // Hide map - remove inline width to allow CSS to take over
        mainContent.classList.add('map-hidden');
        localStorage.setItem('rtw-map-visible', 'false');

        // Clear inline width style so CSS width: 100% takes effect
        sidebar.style.width = '';
      }
    });
  }

  // Toggle education features visibility
  const educationVisibilityToggle = document.getElementById('education-visibility-toggle');
  if (educationVisibilityToggle) {
    educationVisibilityToggle.addEventListener('change', (e) => {
      const body = document.body;
      const isChecked = e.target.checked;

      if (isChecked) {
        body.classList.remove('education-hidden');
        localStorage.setItem('rtw-education-visible', 'true');
      } else {
        body.classList.add('education-hidden');
        localStorage.setItem('rtw-education-visible', 'false');
      }
    });
  }

  // Update itinerary data and cost summary when costs change
  window.addEventListener('costs-updated', async () => {
    console.log('🔄 costs-updated event received, refreshing costs...');
    const waiterResult = {
      costRefreshSucceeded: false,
      summarySucceeded: false,
      summaryError: null,
      refreshError: null,
      freshCostsCount: 0
    };

    try {
      // Always use scenario ID (costs are stored per scenario, not per chat session)
      if (currentScenarioId) {
        console.log(`📡 Fetching costs for scenario: ${currentScenarioId}`);
        const freshCosts = await costUI.fetchCosts({ session_id: currentScenarioId });
        console.log(`📦 Received ${freshCosts?.length || 0} costs from backend`);

        if (freshCosts && Array.isArray(freshCosts)) {
          workingData.costs = freshCosts;
          waiterResult.costRefreshSucceeded = true;
          waiterResult.freshCostsCount = freshCosts.length;
          console.log(`✅ Updated workingData.costs with ${freshCosts.length} costs`);
          console.log(`💰 Cost IDs:`, freshCosts.map(c => `${c.id}: ${c.amount_usd} for ${c.destination_id}`));

          // Re-render the sidebar AND header summary with fresh cost data
          const legName = legFilter.value || 'all';
          const subLegName = (subLegFilter.value && subLegFilter.value !== '') ? subLegFilter.value : null;

          // Call render to update both sidebar and header summary
          // triggerAutoSave=false to avoid unnecessary saves
          render(legName, subLegName, false, false);

          try {
            await updateCostSummary();
            waiterResult.summarySucceeded = true;
          } catch (summaryError) {
            waiterResult.summaryError = summaryError;
            console.error('❌ Error updating cost summary after refresh:', summaryError);
          }
        } else {
          console.warn('⚠️ No costs returned or invalid format');
        }
      } else {
        console.warn('⚠️ No currentScenarioId, skipping cost refresh');
        waiterResult.refreshError = new Error('No current scenario ID available');
      }
    } catch (error) {
      waiterResult.refreshError = error;
      if (!waiterResult.summaryError) {
        waiterResult.summaryError = error;
      }
      console.error('❌ Error refreshing costs after update:', error);
    } finally {
      resolveNextCostUpdateWaiter(waiterResult);
    }
  });

  async function updateCostSummary() {
    const summarySection = document.getElementById('cost-summary-section');
    if (!summarySection) return;

    try {
      costUI.setSessionId(currentScenarioId || 'default');
      const summary = await costUI.fetchSummary({
        destinations: workingData.locations || [],
        traveler_count: workingData.trip?.travelers?.length || 1,
        total_days: calculateTotalDays()
      });

      if (summary && summary.totalUSD > 0) {
        summarySection.innerHTML = '';
        summarySection.appendChild(costUI.createSummaryWidget(summary));
        summarySection.style.display = 'block';
      } else {
        summarySection.style.display = 'none';
      }
    } catch (error) {
      console.error('Error updating cost summary:', error);
    }
  }

  function calculateTotalDays() {
    // Calculate total days from sum of location durations, not date ranges
    // This ensures consistency with how durations are displayed elsewhere
    const locations = workingData.locations || [];
    return locations.reduce((sum, loc) => sum + (loc.duration_days || 1), 0);
  }

  // Initial cost summary update
  updateCostSummary();

  // Duplicate scenario now lives in Manage Scenarios modal (dynamic handler below)

  document.getElementById('import-scenarios-btn').addEventListener('click', openImportScenariosModal);

  // View Trip Summary button - generates and opens summary
  document.getElementById('view-trip-summary-btn').addEventListener('click', async () => {
    // Close dropdown
    const scenarioActionsDropdown = document.getElementById('scenario-actions-dropdown');
    const scenarioActionsBtn = document.getElementById('scenario-actions-btn');
    if (scenarioActionsDropdown) scenarioActionsDropdown.style.display = 'none';
    if (scenarioActionsBtn) scenarioActionsBtn.classList.remove('active');

    // Check if we have locations
    if (!workingData.locations || workingData.locations.length === 0) {
      alert('No locations in itinerary to generate summary');
      return;
    }

    try {
      // Use default options (all sections enabled, costs hidden by default)
      const options = {
        showCosts: false,
        includeExecutive: true,
        includeDetailed: true,
        includeFinancial: true,
        includeTimeline: true,
        includeDestinations: true,
        detailLevel: 'full',
        groupBy: 'country'
      };

      // Build itinerary data from current state
      const itineraryData = {
        trip: workingData.trip || {},
        locations: workingData.locations || [],
        legs: workingData.legs || [],
        costs: workingData.costs || [],
        countryNotes: workingData.countryNotes || {}
      };

      // Build scenario metadata
      let scenarioMetadata = null;
      if (currentScenarioId) {
        try {
          const scenario = await scenarioManager.getScenario(currentScenarioId);
          if (scenario) {
            scenarioMetadata = {
              name: scenario.name,
              version: scenario.currentVersion,
              updatedAt: scenario.updatedAt?.toDate?.()?.toISOString() || scenario.updatedAt
            };
          }
        } catch (error) {
          console.error('Error fetching scenario metadata:', error);
        }
      }

      // Generate and view summary with options
      await summaryManager.generateAndView(itineraryData, currentScenarioId, options, scenarioMetadata);
    } catch (error) {
      console.error('Error generating summary:', error);
      alert('Failed to generate summary: ' + error.message);
    }
  });

<<<<<<< HEAD
=======
  // View saved summary button (in scenario actions dropdown)
  document.getElementById('student-dashboard-btn').addEventListener('click', () => {
    const studentId = localStorage.getItem('current_student_id') || 'student_default';
    localStorage.setItem('current_student_id', studentId);
    window.open(`/student-dashboard.html?student_id=${studentId}`, '_blank');
  });

  document.getElementById('view-summary-btn').addEventListener('click', async () => {
    if (!currentScenarioId) {
      alert('Please save your scenario first before viewing summary');
      return;
    }

    try {
      // Check if scenario has a saved summary
      const hasSummary = await scenarioManager.hasSummary(currentScenarioId);

      if (hasSummary) {
        // View the saved summary
        const summary = await scenarioManager.getSummary(currentScenarioId);

        // Store summary data for viewer
        sessionStorage.setItem('summaryItineraryData', JSON.stringify({
          trip: workingData.trip || {},
          locations: workingData.locations || [],
          legs: workingData.legs || [],
          costs: workingData.costs || []
        }));
        sessionStorage.setItem('summaryScenarioId', currentScenarioId);

        // Open with saved summary
        const params = new URLSearchParams({
          scenario: currentScenarioId,
          id: 'saved'
        });
        window.open(`summary-viewer.html?${params.toString()}`, '_blank');
      } else {
        // No saved summary, offer to generate
        const generate = confirm('This scenario does not have a saved summary yet. Generate one now?');
        if (generate) {
          document.getElementById('generate-summary-btn').click();
        }
      }
    } catch (error) {
      console.error('Error viewing summary:', error);
      alert('Failed to view summary: ' + error.message);
    }
  });

>>>>>>> 563f2034
  // Removed standalone scenario-selector; use Manage Scenarios for switching/creating
  
  // Initialize Places API
  initializePlacesAPI();
  
  // Modal event handlers
  document.getElementById('cancel-add-btn').addEventListener('click', closeAddDestinationModal);
  document.getElementById('cancel-save-scenario-btn').addEventListener('click', closeSaveScenarioModal);
  document.getElementById('close-manage-scenarios-btn').addEventListener('click', closeManageScenariosModal);
  document.getElementById('cancel-import-btn').addEventListener('click', closeImportScenariosModal);
  document.getElementById('cancel-edit-transport-btn').addEventListener('click', closeTransportEditModal);

  // Broad search button handler (uses Text Search + Geocoding for broader coverage)
  document.getElementById('broad-search-btn').addEventListener('click', async () => {
    const searchInput = document.getElementById('location-search');
    const query = searchInput.value.trim();

    if (!query) {
      alert('Please enter a location to search for.');
      return;
    }

    const btn = document.getElementById('broad-search-btn');
    const originalText = btn.textContent;
    btn.textContent = '🔍 Searching...';
    btn.disabled = true;

    try {
      console.log(`🔍 Broad search for: "${query}"`);
      const result = await searchLocationBroadly(query);

      if (result) {
        console.log(`✅ Found via ${result.source}:`, result);

        // Store in hidden input (same format as autocomplete)
        document.getElementById('selected-place').value = JSON.stringify({
          place_id: result.place_id,
          name: result.name,
          formatted_address: result.formatted_address,
          location: result.location,
          address_components: result.address_components,
          data_source: result.source  // Track where it came from
        });

        // Show source indicator
        const indicator = document.getElementById('search-source-indicator');
        const icon = document.getElementById('search-source-icon');
        const text = document.getElementById('search-source-text');

        if (result.source === 'text_search') {
          icon.textContent = '🗺️ ';
          text.textContent = `Found: ${result.name} (via Google Places Text Search)`;
        } else if (result.source === 'geocoding') {
          icon.textContent = '📍 ';
          text.textContent = `Found: ${result.name} (via Google Geocoding)`;
        }

        indicator.style.display = 'block';
        indicator.style.color = '#2e7d32';

      } else {
        console.log(`❌ No results found for "${query}"`);
        alert(`Could not find "${query}". Try:\n• Being more specific (e.g., "Drake Passage, Antarctica")\n• Using different keywords\n• Checking spelling`);

        // Clear previous selection and indicator
        document.getElementById('selected-place').value = '';
        document.getElementById('search-source-indicator').style.display = 'none';
      }

    } catch (error) {
      console.error('Broad search error:', error);
      alert(`Search error: ${error.message}`);
    } finally {
      btn.textContent = originalText;
      btn.disabled = false;
    }
  });

  // Close transport modal on overlay click
  document.getElementById('edit-transport-modal').addEventListener('click', (e) => {
    if (e.target.id === 'edit-transport-modal') {
      closeTransportEditModal();
    }
  });

  // Form submissions
  document.getElementById('add-destination-form').addEventListener('submit', async (e) => {
    e.preventDefault();

    const selectedPlaceData = document.getElementById('selected-place').value;
    const duration = parseInt(document.getElementById('duration-input').value) || 3;

    if (!selectedPlaceData) {
      alert('Please select a location from the suggestions.');
      return;
    }

    try {
      const placeData = JSON.parse(selectedPlaceData);

      // If no insert index specified, calculate based on geography
      let insertIndex = pendingInsertIndex;
      if (insertIndex === null) {
        insertIndex = findBestInsertionIndex(placeData.location);
        console.log('Auto-calculated insertion index:', insertIndex);
      }

      await addNewDestination(insertIndex, placeData, duration);
    } catch (error) {
      console.error('Error parsing place data:', error);
      alert('Error adding destination. Please try again.');
    }
  });
  
  document.getElementById('save-scenario-form').addEventListener('submit', async (e) => {
    e.preventDefault();

    const name = document.getElementById('scenario-name').value.trim();
    const description = document.getElementById('scenario-description').value.trim();

    if (!name) {
      alert('Please enter a scenario name.');
      return;
    }

    try {
      let scenario;

      if (currentScenarioId) {
        // Update existing scenario - save as new named version
        scenario = await scenarioManager.getScenario(currentScenarioId);
        if (scenario) {
          // Save as named version
          await scenarioManager.saveVersion(
            currentScenarioId,
            workingData,
            true,
            `Named: ${name}`
          );
        }
      } else {
        // Create new scenario
        scenario = await scenarioManager.getOrCreateScenario(name, description);
        currentScenarioId = scenario.id;
        currentScenarioName = name;

        // Save initial version
        await scenarioManager.saveVersion(currentScenarioId, workingData, true, 'Initial version');
      }

      closeSaveScenarioModal();
      updateScenarioNameDisplay();

      alert(`Scenario "${name}" has been saved successfully.`);
    } catch (error) {
      console.error('Error saving scenario:', error);
      alert('Failed to save scenario. Please try again.');
    }
  });

  document.getElementById('edit-transport-form').addEventListener('submit', async (e) => {
    e.preventDefault();
    const segmentId = document.getElementById('edit-transport-segment-id').value;
    if (segmentId) {
      await saveTransportSegment(segmentId);
    }
  });

  document.getElementById('confirm-import-btn').addEventListener('click', () => {
        const fileInput = document.getElementById('scenario-file');
        const overwrite = document.getElementById('overwrite-scenarios').checked;

    if (!fileInput.files.length) {
      alert('Please select a file to import.');
      return;
    }

    const file = fileInput.files[0];
    const reader = new FileReader();

    reader.onload = async (e) => {
      try {
        const success = await scenarioManager.importScenarios(e.target.result, overwrite);
        if (success) {
          closeImportScenariosModal();

          // Reload the imported scenario
          if (scenarioManager.currentScenarioId) {
            await window.loadScenarioById(scenarioManager.currentScenarioId);
          }

          alert('Scenarios imported successfully!');
        } else {
          alert('Failed to import scenarios. Please check the file format.');
        }
      } catch (error) {
        console.error('Import error:', error);
        alert('Error importing scenarios. Please check the file format.');
      }
    };

    reader.readAsText(file);
  });
  
  // Close modals when clicking outside
  document.getElementById('add-destination-modal').addEventListener('click', (e) => {
    if (e.target.classList.contains('modal-overlay')) {
      closeAddDestinationModal();
    }
  });
  
  document.getElementById('save-scenario-modal').addEventListener('click', (e) => {
    if (e.target.classList.contains('modal-overlay')) {
      closeSaveScenarioModal();
    }
  });
  
  document.getElementById('manage-scenarios-modal').addEventListener('click', (e) => {
    if (e.target.classList.contains('modal-overlay')) {
      closeManageScenariosModal();
    }
  });
  
  document.getElementById('import-scenarios-modal').addEventListener('click', (e) => {
    if (e.target.classList.contains('modal-overlay')) {
      closeImportScenariosModal();
    }
  });

  // Handler for when the agent modifies the itinerary
  function ensureLocationDefaults(destination) {
    const clone = JSON.parse(JSON.stringify(destination || {}));
    if (!clone.id) {
      clone.id = generateNewLocationId();
    }

    if (!clone.coordinates || typeof clone.coordinates.lat !== 'number' || typeof clone.coordinates.lng !== 'number') {
      clone.coordinates = {
        lat: Number(clone.coordinates?.lat) || 0,
        lng: Number(clone.coordinates?.lng) || 0,
      };
    }

    if (!Array.isArray(clone.highlights)) {
      clone.highlights = [];
    }

    if (clone.notes == null) {
      clone.notes = '';
    }

    if (!clone.region) {
      const match = (workingData.locations || []).find(loc => loc.country && loc.country === clone.country && loc.region);
      clone.region = match?.region || 'Custom';
    }

    if (!clone.activity_type) {
      clone.activity_type = 'custom exploration';
    }

    return clone;
  }

  async function handleItineraryChanges(changes) {
    // ⚠️ CRITICAL NOTE: This function is called as a workaround for non-deterministic AI behavior.
    // Even when the AI chat claims it cannot access the itinerary, the backend may still
    // process and apply changes that are detected via polling. This function ensures those
    // changes are applied to the UI regardless of the AI's response message.
    console.log('🚨 !!! ITINERARY CHANGES DETECTED !!!');
    console.log('🚨 !!! This might be causing the app reset !!!');
    console.log('🔧 handleItineraryChanges called with:', changes);
    console.log('📍 Current workingData.locations count:', workingData.locations?.length || 0);
    console.trace('🚨 Stack trace for handleItineraryChanges call:');

    // Process all changes, waiting for async ones
    for (const change of changes) {
      console.log(`🎯 Processing change type: ${change.type}`, change);
      switch (change.type) {
        case 'add':
          addDestinationToItinerary(change.destination, change.insert_after);
          break;
        case 'remove':
          removeDestinationFromItinerary(change.destination_name);
          break;
        case 'update_duration':
          updateDestinationDuration(change.destination_name, change.new_duration_days);
          break;
        case 'update':
          updateDestinationDetails(change.destination_name, change.updates);
          break;
        case 'transport_segment_updated':
          await handleTransportSegmentUpdated(change.segment_id);
          break;
        default:
          console.warn('⚠️ Unknown change type:', change.type);
          break;
      }
    }

    console.log('📍 After changes, workingData.locations count:', workingData.locations?.length || 0);
    console.log('🔄 Recalculating dates and re-rendering...');
    recalculateDates(workingData.locations);
    render(legFilter.value, subLegFilter.value, routingToggle.checked);
    updateChatContext(legFilter.value, subLegFilter.value);
    console.log('✅ Re-render complete');
  }

  function addDestinationToItinerary(destination, insertAfter) {
    const locations = workingData.locations || [];
    console.log('➕ addDestinationToItinerary - Before:', {
      destinationRaw: destination,
      insertAfter,
      currentCount: locations.length
    });

    const hydratedDestination = ensureLocationDefaults(destination);
    console.log('💧 Hydrated destination:', hydratedDestination);

    // Find insert position
    let insertIndex = locations.length;
    if (insertAfter) {
      const afterIndex = locations.findIndex(loc =>
        loc.name === insertAfter || loc.city === insertAfter
      );
      if (afterIndex !== -1) {
        insertIndex = afterIndex + 1;
      }
      console.log(`🔍 Insert after "${insertAfter}" -> index ${insertIndex}`);
    }

    locations.splice(insertIndex, 0, hydratedDestination);
    console.log(`✅ Added ${hydratedDestination.name} at position ${insertIndex}, new count: ${locations.length}`);
  }

  function removeDestinationFromItinerary(destinationName) {
    const locations = workingData.locations || [];
    const index = locations.findIndex(loc =>
      loc.name === destinationName || loc.city === destinationName
    );

    if (index !== -1) {
      locations.splice(index, 1);
      console.log(`Removed ${destinationName}`);
    }
  }

  function updateDestinationDuration(destinationName, newDuration) {
    const locations = workingData.locations || [];
    const location = locations.find(loc =>
      loc.name === destinationName || loc.city === destinationName
    );

    if (location) {
      location.duration_days = newDuration;
      console.log(`Updated ${destinationName} duration to ${newDuration} days`);
    }
  }

  function updateDestinationDetails(destinationName, updates) {
    const locations = workingData.locations || [];
    const location = locations.find(loc =>
      loc.name === destinationName || loc.city === destinationName
    );

    if (location) {
      Object.assign(location, updates);
      console.log(`Updated ${destinationName}:`, updates);
    }
  }

  async function handleTransportSegmentUpdated(segmentId) {
    console.log(`🚌 Transport segment updated: ${segmentId}`);

    // Reload the transport segments from Firestore
    try {
      if (!window.transportSegmentManager) {
        console.error('Transport segment manager not available');
        return;
      }

      // Reload segments from Firestore - this will sync with the latest data
      await window.transportSegmentManager.loadSegments(window.currentScenarioId);
      console.log(`✅ Reloaded transport segments from Firestore`);

      // Find the updated segment and log it
      const updatedSegment = window.transportSegmentManager.getAllSegments().find(s => s.id === segmentId);
      if (updatedSegment) {
        console.log(`✨ Updated segment details:`, {
          id: updatedSegment.id,
          from: updatedSegment.from_name,
          to: updatedSegment.to_name,
          booking_status: updatedSegment.booking_status,
          cost_mid: updatedSegment.researched_cost_mid,
          airlines: updatedSegment.researched_airlines?.length || 0,
          alternatives: updatedSegment.researched_alternatives?.length || 0
        });
      } else {
        console.warn(`⚠️ Segment ${segmentId} not found after reload`);
      }
    } catch (error) {
      console.error('Error reloading transport segment:', error);
    }
  }

  // Initialize AI Travel Concierge Chat
  let chatInstance = null;
  if (window.TravelConciergeChat) {
    chatInstance = new window.TravelConciergeChat(handleItineraryChanges);
    
    // Hook into scenario switching events
    window.switchChatForScenario = async function(scenarioId) {
      if (!chatInstance || !scenarioId) return;
      console.log('🔄 App switching chat to scenario:', scenarioId);
      try {
        await chatInstance.switchToScenario(scenarioId);
        
        // Update scenario name display
        const scenario = await scenarioManager.getScenario(scenarioId);
        if (scenario) {
          currentScenarioName = scenario.name;
          updateScenarioNameDisplay();
        }
      } catch (error) {
        console.error('Error switching chat for scenario:', error);
      }
    };
  }

  // Function to update chat context
  function updateChatContext(legName, subLegName = null) {
    if (!chatInstance) {
      console.log('⚠️ updateChatContext called but chatInstance is null');
      return;
    }

    console.log('🔧 updateChatContext called with:', { legName, subLegName });
    console.log('🔧 workingData has locations:', workingData.locations?.length || 0);
    console.log('🔧 workingData has legs:', workingData.legs?.length || 0);

    const legData = workingData.legs?.find(l => l.name === legName);
    console.log('🔧 legData found:', !!legData, legData?.name || 'null');

    const filtered = (subLegName && subLegName !== '')
      ? filterBySubLeg(workingData, legName, subLegName)
      : filterByLeg(workingData, legName);

    console.log('🔧 filtered destinations count:', filtered.length);
    console.log('🔧 filtered destinations sample:', filtered.slice(0, 2));

    const subLegData = subLegName ? legData?.sub_legs?.find(sl => sl.name === subLegName) : null;

    console.log(`🔧 Updating chat context for leg: ${legName}${subLegName ? ` / ${subLegName}` : ''}, destinations: ${filtered.length}`);

    // Pass full location objects instead of just names
    chatInstance.updateContext(
      legName,
      filtered, // Pass the full location objects
      subLegData?.start_date || legData?.start_date,
      subLegData?.end_date || legData?.end_date,
      subLegName // Pass sub-leg name
    );
  }

  // Update chat context when leg filter changes - now handled in leg filter change event above
  // Update chat context when sub-leg filter changes
  subLegFilter.addEventListener('change', function() {
    updateChatContext(legFilter.value, subLegFilter.value || null);
  });

  // Restore leg/sub-leg selections from saved state
  const initialLeg = savedState.selectedLeg || 'all';
  const initialSubLeg = savedState.selectedSubLeg || null;

  // Set the filter values
  legFilter.value = initialLeg;
  if (initialLeg !== 'all') {
    populateSubLegs(initialLeg);
    if (initialSubLeg) {
      subLegFilter.value = initialSubLeg;
    }
  }

  // Initial render with restored state
  render(initialLeg, initialSubLeg, routingToggle.checked);
  if (chatInstance) {
    // Give it a moment for render to complete
    setTimeout(() => updateChatContext(initialLeg, initialSubLeg), 100);
  }

  // Check for geographic data issues and show warning banner if needed
  if (hasGeographicDataIssues(workingData)) {
    showValidationWarningBanner(workingData, async () => {
      // Create save callback that saves to Firestore
      const saveToFirestore = async () => {
        if (!currentScenarioId) {
          throw new Error('No scenario ID - cannot save');
        }
        await scenarioManager.saveVersion(currentScenarioId, workingData, false);
        console.log('✅ Geographic data saved to Firestore');
      };

      await showGeographicValidationPanel(workingData, handleDataUpdate, saveToFirestore);
    });
  }

  // Expose debug functions globally
  window.debugRTW = {
    getLegs: () => getLegsForData(workingData, { useDynamic: true }),
    getStoredLegs: () => workingData.legs, // Access original stored legs
    getLocations: () => workingData.locations,
    findLocation: (name) => workingData.locations.find(l => l.name.toLowerCase().includes(name.toLowerCase())),
    showLegStructure: () => {
      const legs = getLegsForData(workingData, { useDynamic: true });
      console.log('=== DYNAMIC LEG STRUCTURE ===');
      legs.forEach(leg => {
        console.log(`\n📍 Leg: "${leg.name}"`);
        console.log(`   Regions:`, leg.regions);
        if (leg.sub_legs?.length > 0) {
          console.log(`   Sub-legs:`);
          leg.sub_legs.forEach(sl => {
            console.log(`      - "${sl.name}": ${sl.countries?.length || 0} countries`, sl.countries);
          });
        }
      });
    },
    showDynamicLegs: () => {
      const { legs, stats } = generateDynamicLegs(workingData);
      console.log(getLegSummary(legs));
      console.log('Stats:', stats);
    },
    showLocation: (name) => {
      const loc = workingData.locations.find(l => l.name.toLowerCase().includes(name.toLowerCase()));
      if (loc) {
        console.log('=== LOCATION DATA ===');
        console.log('Name:', loc.name);
        console.log('Country:', loc.country);
        console.log('Region:', loc.region);
        console.log('City:', loc.city);
        console.log('Country Code:', loc.country_code);
        console.log('Continent:', loc.continent);
        console.log('Full data:', loc);
      } else {
        console.log('Location not found:', name);
      }
    }
  };

  // Initialize education UI
  initializeEducationUI(currentScenarioId, currentScenarioName);

  // Restore view preferences from localStorage
  const mapVisible = localStorage.getItem('rtw-map-visible');
  const educationVisible = localStorage.getItem('rtw-education-visible');

  // Map visibility (default: true/shown)
  if (mapVisible === null) {
    localStorage.setItem('rtw-map-visible', 'true');
  } else if (mapVisible === 'false') {
    const mainContent = document.querySelector('.main-content');
    const sidebar = document.querySelector('.sidebar');
    const toggle = document.getElementById('map-visibility-toggle');
    mainContent.classList.add('map-hidden');
    // Clear inline width so CSS can take over
    sidebar.style.width = '';
    if (toggle) toggle.checked = false;
  }

  // Education visibility (default: false/hidden)
  if (educationVisible === null) {
    localStorage.setItem('rtw-education-visible', 'false');
    const body = document.body;
    const toggle = document.getElementById('education-visibility-toggle');
    body.classList.add('education-hidden');
    if (toggle) toggle.checked = false;
  } else if (educationVisible === 'false') {
    const body = document.body;
    const toggle = document.getElementById('education-visibility-toggle');
    body.classList.add('education-hidden');
    if (toggle) toggle.checked = false;
  }

  console.log('✅ App initialized with state:', {
    scenarioId: currentScenarioId,
    scenarioName: currentScenarioName,
    leg: initialLeg,
    subLeg: initialSubLeg
  });
}<|MERGE_RESOLUTION|>--- conflicted
+++ resolved
@@ -1456,6 +1456,23 @@
     }
   }
 
+  async function updateViewSummaryButtonState() {
+    const viewSummaryBtn = document.getElementById('view-summary-btn');
+    if (!currentScenarioId) {
+      // No scenario selected, disable button
+      viewSummaryBtn.disabled = true;
+      return;
+    }
+
+    try {
+      // Check if current scenario has a saved summary
+      const hasSummary = await scenarioManager.hasSummary(currentScenarioId);
+      viewSummaryBtn.disabled = !hasSummary;
+    } catch (error) {
+      console.error('Error checking summary status:', error);
+      viewSummaryBtn.disabled = true;
+    }
+  }
 
   // Display current scenario name in the Scenario section
   function updateScenarioNameDisplay() {
@@ -3651,6 +3668,9 @@
         if (window.switchChatForScenario) {
           await window.switchChatForScenario(scenarioId);
         }
+
+        // Update view summary button state
+        await updateViewSummaryButtonState();
       }
     } catch (error) {
       console.error('Error loading scenario:', error);
@@ -4492,20 +4512,29 @@
     openAddDestinationModal(null); // null means auto-calculate insertion point
   });
 
-  // Manage Costs & Budget button - navigates to unified cost manager
-  document.getElementById('manage-costs-budget-btn').addEventListener('click', () => {
+  // Bulk cost update button
+  document.getElementById('bulk-update-costs-btn').addEventListener('click', () => {
     const scenarioActionsDropdown = document.getElementById('scenario-actions-dropdown');
     const scenarioActionsBtn = document.getElementById('scenario-actions-btn');
     scenarioActionsDropdown.style.display = 'none';
     scenarioActionsBtn.classList.remove('active');
 
+    openBulkCostUpdateModal();
+  });
+
+  document.getElementById('bulk-edit-costs-btn').addEventListener('click', () => {
+    const scenarioActionsDropdown = document.getElementById('scenario-actions-dropdown');
+    const scenarioActionsBtn = document.getElementById('scenario-actions-btn');
+    scenarioActionsDropdown.style.display = 'none';
+    scenarioActionsBtn.classList.remove('active');
+
     if (!currentScenarioId) {
       alert('Please save or load a scenario first');
       return;
     }
 
-    // Navigate to unified cost & budget manager page
-    window.location.href = `./cost-manager.html?scenario=${currentScenarioId}`;
+    // Navigate to full-screen bulk edit page
+    window.location.href = `./bulk-edit.html?scenario=${currentScenarioId}`;
   });
 
   // Bulk cost update modal event listeners
@@ -4742,14 +4771,8 @@
 
   document.getElementById('import-scenarios-btn').addEventListener('click', openImportScenariosModal);
 
-  // View Trip Summary button - generates and opens summary
-  document.getElementById('view-trip-summary-btn').addEventListener('click', async () => {
-    // Close dropdown
-    const scenarioActionsDropdown = document.getElementById('scenario-actions-dropdown');
-    const scenarioActionsBtn = document.getElementById('scenario-actions-btn');
-    if (scenarioActionsDropdown) scenarioActionsDropdown.style.display = 'none';
-    if (scenarioActionsBtn) scenarioActionsBtn.classList.remove('active');
-
+  // Summary generation button - shows options modal
+  document.getElementById('generate-summary-btn').addEventListener('click', async () => {
     // Check if we have locations
     if (!workingData.locations || workingData.locations.length === 0) {
       alert('No locations in itinerary to generate summary');
@@ -4797,14 +4820,15 @@
 
       // Generate and view summary with options
       await summaryManager.generateAndView(itineraryData, currentScenarioId, options, scenarioMetadata);
+
+      // Update view summary button state after generation
+      await updateViewSummaryButtonState();
     } catch (error) {
       console.error('Error generating summary:', error);
       alert('Failed to generate summary: ' + error.message);
     }
   });
 
-<<<<<<< HEAD
-=======
   // View saved summary button (in scenario actions dropdown)
   document.getElementById('student-dashboard-btn').addEventListener('click', () => {
     const studentId = localStorage.getItem('current_student_id') || 'student_default';
@@ -4854,7 +4878,6 @@
     }
   });
 
->>>>>>> 563f2034
   // Removed standalone scenario-selector; use Manage Scenarios for switching/creating
   
   // Initialize Places API
@@ -5360,6 +5383,9 @@
     });
   }
 
+  // Initialize view summary button state
+  updateViewSummaryButtonState();
+
   // Expose debug functions globally
   window.debugRTW = {
     getLegs: () => getLegsForData(workingData, { useDynamic: true }),
