/**
 * Education UI Components - Renders education section in destination cards
 */

import { educationService, type CurriculumPlan, type GenerateCurriculumRequest } from './educationService';

/**
 * Generate the education section HTML for a destination
 */
export function generateEducationSectionHTML(location: any, curricula: CurriculumPlan[] = []): string {
  const hasCurricula = curricula.length > 0;

  if (!hasCurricula) {
    return `
      <div class="education-section expanded" data-location-id="${location.id}">
        <div class="education-header">
          <span class="education-icon">📚</span>
          <span>Education</span>
        </div>
        <div class="education-content" style="display: block;">
          <button class="btn-generate-curriculum" data-location-id="${location.id}">
            <span>✨ Generate Curriculum</span>
          </button>
          <p class="education-hint">Create learning activities for this destination</p>
        </div>
      </div>
    `;
  }

  // Show existing curricula
  const mostRecent = curricula[0]; // Assuming sorted by created_at DESC
  const totalActivities = Object.values(mostRecent.location_lessons || {})
    .reduce((sum: number, lesson: any) => {
      const expCount = lesson?.on_location?.experiential_activities?.length || 0;
      const structCount = lesson?.on_location?.structured_lessons?.length || 0;
      return sum + expCount + structCount;
    }, 0);

  return `
    <div class="education-section expanded" data-location-id="${location.id}">
      <div class="education-header" data-toggle="education-${location.id}">
        <span class="education-icon">📚</span>
        <span>Education</span>
        <span class="education-badge">${curricula.length}</span>
        <span class="education-toggle">▼</span>
      </div>
      <div class="education-content" id="education-${location.id}">
        <div class="curriculum-summary">
          <div class="curriculum-title">${mostRecent.semester.title}</div>
          <div class="curriculum-meta">
            <span>📅 ${mostRecent.semester.total_weeks} weeks</span>
            <span>📝 ${totalActivities} activities</span>
            <span class="curriculum-status status-${mostRecent.status}">${mostRecent.status}</span>
          </div>
        </div>
        ${curricula.length > 1 ? `
          <div class="curriculum-count">
            +${curricula.length - 1} more curriculum${curricula.length > 2 ? 's' : ''}
          </div>
        ` : ''}
        <div class="education-actions">
          <button class="btn-view-curriculum" data-curriculum-id="${mostRecent.id}">
            <span>👁️ View</span>
          </button>
          <button class="btn-generate-curriculum" data-location-id="${location.id}">
            <span>✨ Generate New</span>
          </button>
        </div>
      </div>
    </div>
  `;
}

/**
 * Load and display education section for a location
 */
export async function loadEducationSection(location: any): Promise<string> {
  try {
    const response = await educationService.getCurriculaByLocation(location.id);
    return generateEducationSectionHTML(location, response.curricula);
  } catch (error) {
    console.error(`Failed to load curricula for ${location.name}:`, error);
    return generateEducationSectionHTML(location, []);
  }
}

/**
 * Show curriculum generation modal
 */
export function showCurriculumGenerationModal(location: any, scenarioId?: string, versionId?: string) {
  // Check if modal exists, if not create it
  let modal = document.getElementById('curriculum-generation-modal');

  if (!modal) {
    modal = document.createElement('div');
    modal.id = 'curriculum-generation-modal';
    modal.className = 'modal-overlay';
    modal.style.display = 'none';
    document.body.appendChild(modal);
  }

  const highlightsArray = Array.isArray(location.highlights)
    ? location.highlights
    : (location.highlights || '').split(',').map((h: string) => h.trim()).filter(Boolean);

  modal.innerHTML = `
    <div class="modal">
      <h3>Generate Curriculum for ${location.name}</h3>
      <form class="modal-form" id="curriculum-generation-form">
        <div class="form-section">
          <h4>Student Profile</h4>
          <div class="form-row">
            <div class="form-group">
              <label for="student-name">Student Name</label>
              <input type="text" id="student-name" class="form-input" value="Maya" required>
            </div>
            <div class="form-group">
              <label for="student-age">Age</label>
              <input type="number" id="student-age" class="form-input" value="14" min="5" max="18" required>
            </div>
            <div class="form-group">
              <label for="student-grade">Grade</label>
              <input type="number" id="student-grade" class="form-input" value="8" min="1" max="12" required>
            </div>
          </div>
          <div class="form-row">
            <div class="form-group">
              <label for="student-state">State</label>
              <select id="student-state" class="form-input" required>
                <option value="California" selected>California</option>
                <option value="New York">New York</option>
                <option value="Texas">Texas</option>
                <option value="Florida">Florida</option>
                <option value="Other">Other</option>
              </select>
            </div>
            <div class="form-group">
              <label for="learning-style">Learning Style</label>
              <select id="learning-style" class="form-input" required>
                <option value="experiential" selected>Experiential (hands-on)</option>
                <option value="structured">Structured (traditional)</option>
                <option value="mixed">Mixed</option>
              </select>
            </div>
          </div>
          <div class="form-group">
            <label for="student-interests">Interests (comma-separated)</label>
            <input type="text" id="student-interests" class="form-input"
                   value="marine biology, photography, architecture, food culture"
                   placeholder="e.g., science, art, history">
          </div>
          <div class="form-group">
            <label for="subjects">Subjects to Cover (comma-separated)</label>
            <input type="text" id="subjects" class="form-input"
                   value="science, social studies, language arts" required>
          </div>
        </div>

        <div class="form-section">
          <h4>Destination Details</h4>
          <div class="form-info">
            <div><strong>Location:</strong> ${location.name}, ${location.country}</div>
            <div><strong>Duration:</strong> ${location.duration_days || 1} days</div>
            ${location.arrival_date ? `<div><strong>Dates:</strong> ${location.arrival_date} to ${location.departure_date || 'TBD'}</div>` : ''}
            ${highlightsArray.length > 0 ? `<div><strong>Highlights:</strong> ${highlightsArray.join(', ')}</div>` : ''}
          </div>
        </div>

        <div class="form-section generation-status" id="generation-status" style="display: none;">
          <div class="loading-spinner"></div>
          <p id="generation-message">Generating curriculum...</p>
        </div>

        <div class="modal-actions">
          <button type="button" class="btn-secondary" id="cancel-curriculum-btn">Cancel</button>
          <button type="submit" class="btn-primary" id="generate-curriculum-btn">
            ✨ Generate Curriculum
          </button>
        </div>
      </form>
    </div>
  `;

  // Show modal
  modal.style.display = 'flex';

  // Handle cancel
  const cancelBtn = modal.querySelector('#cancel-curriculum-btn');
  cancelBtn?.addEventListener('click', () => {
    modal.style.display = 'none';
  });

  // Handle form submission
  const form = modal.querySelector('#curriculum-generation-form') as HTMLFormElement;
  form?.addEventListener('submit', async (e) => {
    e.preventDefault();

    const statusSection = modal.querySelector('#generation-status') as HTMLElement;
    const messageEl = modal.querySelector('#generation-message') as HTMLElement;
    const submitBtn = modal.querySelector('#generate-curriculum-btn') as HTMLButtonElement;
    const cancelBtn = modal.querySelector('#cancel-curriculum-btn') as HTMLButtonElement;

    // Disable buttons and show loading
    submitBtn.disabled = true;
    cancelBtn.disabled = true;
    statusSection.style.display = 'block';
    messageEl.textContent = 'Generating curriculum with AI...';

    try {
      const interests = (document.getElementById('student-interests') as HTMLInputElement).value
        .split(',').map(s => s.trim()).filter(Boolean);
      const subjects = (document.getElementById('subjects') as HTMLInputElement).value
        .split(',').map(s => s.trim()).filter(Boolean);

      const request: GenerateCurriculumRequest = {
        student: {
          name: (document.getElementById('student-name') as HTMLInputElement).value,
          age: parseInt((document.getElementById('student-age') as HTMLInputElement).value),
          grade: parseInt((document.getElementById('student-grade') as HTMLInputElement).value),
          state: (document.getElementById('student-state') as HTMLSelectElement).value,
          learning_style: (document.getElementById('learning-style') as HTMLSelectElement).value,
          time_budget_minutes_per_day: 60,
          reading_level: parseInt((document.getElementById('student-grade') as HTMLInputElement).value) + 2,
          interests
        },
        location: {
          id: location.id,
          name: location.name,
          country: location.country,
          region: location.region,
          duration_days: location.duration_days || 1,
          arrival_date: location.arrival_date,
          departure_date: location.departure_date,
          activity_type: location.activity_type,
          highlights: highlightsArray,
          trip_scenario_id: scenarioId,
          trip_version_id: versionId
        },
        subjects
      };

      messageEl.textContent = 'Generating curriculum (this may take 30-60 seconds)...';

      const response = await educationService.generateCurriculum(request);

      if (response.status === 'success') {
        messageEl.textContent = '✅ Curriculum generated successfully!';
        messageEl.style.color = '#48bb78';

        // Wait a moment then close modal and refresh education section
        setTimeout(() => {
          modal.style.display = 'none';

          // Trigger a refresh of the destination's education section
          const event = new CustomEvent('curriculum-generated', {
            detail: { locationId: location.id, curriculumId: response.saved_ids?.curriculum_plan_id }
          });
          window.dispatchEvent(event);
        }, 1500);
      } else if (response.status === 'partial_success') {
        messageEl.textContent = '⚠️ Curriculum generated with formatting issues. Please try again.';
        messageEl.style.color = '#f6ad55';
        console.warn('Partial success - JSON parsing failed:', response.error);
        console.log('Raw curriculum text:', response.raw_text);
        submitBtn.disabled = false;
        cancelBtn.disabled = false;
      } else {
        throw new Error(response.error || 'Failed to generate curriculum');
      }
    } catch (error) {
      console.error('Error generating curriculum:', error);
      messageEl.textContent = `❌ Error: ${error instanceof Error ? error.message : 'Unknown error'}`;
      messageEl.style.color = '#f56565';
      submitBtn.disabled = false;
      cancelBtn.disabled = false;
    }
  });
}

/**
 * Show curriculum viewer modal
 */
export async function showCurriculumViewerModal(curriculumId: string, isEditMode = false) {
  try {
    const response = await educationService.getCurriculum(curriculumId);
    const curriculum = response.curriculum;

    // Get the first location's lessons
    const locationLessons = Object.values(curriculum.location_lessons)[0] as any;
    const locationId = Object.keys(curriculum.location_lessons)[0];

    let modal = document.getElementById('curriculum-viewer-modal');

    if (!modal) {
      modal = document.createElement('div');
      modal.id = 'curriculum-viewer-modal';
      modal.className = 'modal-overlay';
      modal.style.display = 'none';
      document.body.appendChild(modal);
    }

    // Count activities
    const expActivities = locationLessons?.on_location?.experiential_activities || [];
    const structuredLessons = locationLessons?.on_location?.structured_lessons || [];
    const readings = locationLessons?.pre_trip?.readings || [];
    const videos = locationLessons?.pre_trip?.videos || [];

    modal.innerHTML = `
      <div class="modal modal-large">
        <div class="modal-header">
          <div style="display: flex; align-items: center; gap: 1rem;">
            <h3>${curriculum.semester.title}</h3>
            <label class="toggle-switch" style="display: flex; align-items: center; gap: 0.5rem; font-size: 0.9rem; cursor: pointer;">
              <input type="checkbox" id="edit-mode-toggle" ${isEditMode ? 'checked' : ''}>
              <span>Edit Mode</span>
            </label>
          </div>
          <button class="modal-close-btn" id="close-viewer-btn">×</button>
        </div>
        <div class="modal-body">
          <div class="curriculum-meta-bar">
            <span>📅 ${curriculum.semester.start_date} to ${curriculum.semester.end_date}</span>
            <span>📍 ${curriculum.location_name}</span>
            <span class="status-badge status-${curriculum.status}">${curriculum.status}</span>
          </div>

          <div class="curriculum-tabs">
            <button class="tab-btn active" data-tab="overview">Overview</button>
            <button class="tab-btn" data-tab="pretrip">Pre-Trip (${readings.length + videos.length})</button>
            <button class="tab-btn" data-tab="onlocation">On-Location (${expActivities.length + structuredLessons.length})</button>
            <button class="tab-btn" data-tab="posttrip">Post-Trip</button>
          </div>

          <div class="tab-content active" id="tab-overview">
            <h4>Overview</h4>
            <div class="overview-stats">
              <div class="stat-card">
                <div class="stat-value">${curriculum.semester.total_weeks}</div>
                <div class="stat-label">Weeks</div>
              </div>
              <div class="stat-card">
                <div class="stat-value">${expActivities.length}</div>
                <div class="stat-label">Experiential Activities</div>
              </div>
              <div class="stat-card">
                <div class="stat-value">${structuredLessons.length}</div>
                <div class="stat-label">Structured Lessons</div>
              </div>
              <div class="stat-card">
                <div class="stat-value">${readings.length}</div>
                <div class="stat-label">Readings</div>
              </div>
            </div>
          </div>

          <div class="tab-content" id="tab-pretrip">
            <h4>Pre-Trip Preparation</h4>
            ${renderPreTrip(locationLessons?.pre_trip, isEditMode)}
          </div>

          <div class="tab-content" id="tab-onlocation">
            <div style="display: flex; justify-content: space-between; align-items: center; margin-bottom: 1rem;">
              <h4>On-Location Activities</h4>
              ${isEditMode ? `
                <button class="btn-primary btn-sm" id="add-activity-btn">
                  + Add Activity
                </button>
              ` : ''}
            </div>
            ${renderOnLocation(locationLessons?.on_location, isEditMode)}
          </div>

          <div class="tab-content" id="tab-posttrip">
            <h4>Post-Trip Reflection</h4>
            ${renderPostTrip(locationLessons?.post_trip, isEditMode)}
          </div>
        </div>
        <div class="modal-footer">
          <button class="btn-secondary" id="close-viewer-bottom-btn">Close</button>
          ${isEditMode ? `
            <button class="btn-primary" id="save-curriculum-btn">Save Changes</button>
          ` : `
            <button class="btn-primary" onclick="window.open('/curriculum-test.html', '_blank')">
              Open in Full Editor
            </button>
          `}
        </div>
      </div>
    `;

    modal.style.display = 'flex';

    // Bind Events
    const close = () => { if (modal) modal.style.display = 'none'; };
    modal.querySelector('#close-viewer-btn')?.addEventListener('click', close);
    modal.querySelector('#close-viewer-bottom-btn')?.addEventListener('click', close);

    // Edit Mode Toggle
    modal.querySelector('#edit-mode-toggle')?.addEventListener('change', (e) => {
      showCurriculumViewerModal(curriculumId, (e.target as HTMLInputElement).checked);
    });

    // Add Activity Button
    modal.querySelector('#add-activity-btn')?.addEventListener('click', () => {
      showAddCustomActivityModal(curriculumId, locationId);
    });

    // Helper to scrape current state
    const getUpdatedLocationLessons = () => {
      const updatedLessons = JSON.parse(JSON.stringify(locationLessons));
      modal?.querySelectorAll('[contenteditable]').forEach((el) => {
        const sectionPath = (el as HTMLElement).dataset.section;
        const indexStr = (el as HTMLElement).dataset.index;
        const field = (el as HTMLElement).dataset.field;

        if (sectionPath && indexStr && field) {
          const index = parseInt(indexStr, 10);
          const parts = sectionPath.split('.');
          let current = updatedLessons;
          for (const part of parts) {
            if (!current[part]) current[part] = [];
            current = current[part];
          }
          if (Array.isArray(current) && current[index]) {
            current[index][field] = (el as HTMLElement).innerText.trim();
          }
        }
      });
      return updatedLessons;
    };

    // Save Changes Button
    modal.querySelector('#save-curriculum-btn')?.addEventListener('click', async () => {
      try {
        const btn = modal?.querySelector('#save-curriculum-btn') as HTMLButtonElement;
        if (btn) {
          btn.disabled = true;
          btn.textContent = 'Saving...';
        }

        const updatedLessons = getUpdatedLocationLessons();
        const updates = { location_lessons: { [locationId]: updatedLessons } };

        await educationService.updateCurriculum(curriculumId, updates);

        alert('Changes saved successfully!');
        showCurriculumViewerModal(curriculumId, false);

      } catch (error) {
        console.error('Error saving curriculum:', error);
        alert(`Failed to save changes: ${error instanceof Error ? error.message : 'Unknown error'}`);
        const btn = modal?.querySelector('#save-curriculum-btn') as HTMLButtonElement;
        if (btn) {
          btn.disabled = false;
          btn.textContent = 'Save Changes';
        }
      }
    });

    // Add Item Buttons
    modal.querySelectorAll('.add-item-btn').forEach(btn => {
      btn.addEventListener('click', async (e) => {
        const section = (e.currentTarget as HTMLElement).dataset.section;
        if (!section) return;

        try {
          const updatedLessons = getUpdatedLocationLessons();

          // Navigate to section
          const parts = section.split('.');
          let current = updatedLessons;
          for (const part of parts) {
            if (!current[part]) current[part] = {}; // Ensure object exists for path
            current = current[part];
          }

          // Add placeholder item based on section
          const newItem = getPlaceholderItem(parts[parts.length - 1]);
          if (Array.isArray(current)) {
            current.push(newItem);
          } else {
            // If it's not an array yet (e.g., first item being added), make it an array
            const parentPath = parts.slice(0, -1);
            let parent = updatedLessons;
            for (const part of parentPath) {
              parent = parent[part];
            }
            parent[parts[parts.length - 1]] = [newItem];
          }

          const updates = { location_lessons: { [locationId]: updatedLessons } };
          await educationService.updateCurriculum(curriculumId, updates);
          showCurriculumViewerModal(curriculumId, true); // Reload in edit mode

        } catch (error) {
          console.error('Error adding item:', error);
          alert('Failed to add item.');
        }
      });
    });

    // Tab Switching
    modal.querySelectorAll('.tab-btn').forEach(btn => {
      btn.addEventListener('click', () => {
        const tabName = (btn as HTMLElement).dataset.tab;
        modal?.querySelectorAll('.tab-btn').forEach(b => b.classList.remove('active'));
        modal?.querySelectorAll('.tab-content').forEach(c => c.classList.remove('active'));
        btn.classList.add('active');
        modal?.querySelector(`#tab-${tabName}`)?.classList.add('active');
      });
    });

    // Listen for activity added event to refresh
    const refreshHandler = (e: Event) => {
      const detail = (e as CustomEvent).detail;
      if (detail.planId === curriculumId) {
        showCurriculumViewerModal(curriculumId, true); // Keep edit mode on
      }
    };
    window.removeEventListener('activity-added', refreshHandler); // Avoid duplicates if possible (though anonymous function makes it hard)
    // Actually, we should use a named handler or just rely on the modal being rebuilt.
    // Since we rebuild the modal, the old listeners are gone (garbage collected with the DOM elements).
    // But window listeners persist.
    // We should add { once: true } or manage cleanup.
    window.addEventListener('activity-added', refreshHandler, { once: true });

  } catch (error) {
    console.error('Error loading curriculum:', error);
    alert(`Failed to load curriculum: ${error instanceof Error ? error.message : 'Unknown error'}`);
  }
}

function getPlaceholderItem(type: string): any {
  switch (type) {
    case 'readings': return { title: 'New Reading', description: 'Description here', source: 'Source', reading_time_minutes: 15 };
    case 'videos': return { title: 'New Video', description: 'Description here', source: 'Source', duration_minutes: 10 };
    case 'preparation_tasks': return { title: 'New Task', description: 'Description here', estimated_duration_minutes: 20 };
    case 'experiential_activities': return { title: 'New Activity', description: 'Description here', subject: 'General', estimated_duration_minutes: 60 };
    case 'structured_lessons': return { title: 'New Lesson', description: 'Description here', subject: 'General', estimated_duration_minutes: 45 };
    case 'reflection_prompts': return { text: 'New Reflection Prompt', type: 'journal', word_count_target: 300 };
    case 'synthesis_activities': return { title: 'New Synthesis Activity', description: 'Description here' };
    default: return { title: 'New Item', description: 'Description' };
  }
}

function renderPreTrip(preTrip: any, isEditMode: boolean): string {
  if (!preTrip && !isEditMode) return '<p>No pre-trip content available.</p>';

  const readings = preTrip?.readings || [];
  const videos = preTrip?.videos || [];
  const tasks = preTrip?.preparation_tasks || [];

  return `
    <div class="content-section">
      <h5>📖 Readings</h5>
      ${readings.map((r: any, i: number) => `
        <div class="content-item">
          <div class="content-title" ${isEditMode ? `contenteditable="true" data-section="pre_trip.readings" data-index="${i}" data-field="title"` : ''}>${r.title}</div>
          <div class="content-meta">${r.source} • ${r.reading_time_minutes} min</div>
          <div class="content-desc" ${isEditMode ? `contenteditable="true" data-section="pre_trip.readings" data-index="${i}" data-field="description"` : ''}>${r.description}</div>
          ${r.url ? `<a href="${r.url}" target="_blank" class="content-link">Read →</a>` : ''}
        </div>
      `).join('')}
      ${isEditMode ? `<button class="btn-sm btn-outline add-item-btn" data-section="pre_trip.readings">+ Add Reading</button>` : ''}
    </div>

    <div class="content-section">
      <h5>🎥 Videos</h5>
      ${videos.map((v: any, i: number) => `
        <div class="content-item">
          <div class="content-title" ${isEditMode ? `contenteditable="true" data-section="pre_trip.videos" data-index="${i}" data-field="title"` : ''}>${v.title}</div>
          <div class="content-meta">${v.source} • ${v.duration_minutes} min</div>
          <div class="content-desc" ${isEditMode ? `contenteditable="true" data-section="pre_trip.videos" data-index="${i}" data-field="description"` : ''}>${v.description}</div>
          ${v.url ? `<a href="${v.url}" target="_blank" class="content-link">Watch →</a>` : ''}
        </div>
      `).join('')}
      ${isEditMode ? `<button class="btn-sm btn-outline add-item-btn" data-section="pre_trip.videos">+ Add Video</button>` : ''}
    </div>

    <div class="content-section">
      <h5>✅ Preparation Tasks</h5>
      ${tasks.map((t: any, i: number) => `
        <div class="content-item">
          <div class="content-title" ${isEditMode ? `contenteditable="true" data-section="pre_trip.preparation_tasks" data-index="${i}" data-field="title"` : ''}>${t.title}</div>
          <div class="content-desc" ${isEditMode ? `contenteditable="true" data-section="pre_trip.preparation_tasks" data-index="${i}" data-field="description"` : ''}>${t.description}</div>
          <div class="content-meta">${t.estimated_duration_minutes} minutes</div>
        </div>
      `).join('')}
      ${isEditMode ? `<button class="btn-sm btn-outline add-item-btn" data-section="pre_trip.preparation_tasks">+ Add Task</button>` : ''}
    </div>
  `;
}

function renderOnLocation(onLocation: any, isEditMode: boolean): string {
  if (!onLocation && !isEditMode) return '<p>No on-location content available.</p>';
  const expActivities = onLocation?.experiential_activities || [];
  const structuredLessons = onLocation?.structured_lessons || [];

  return `
    <div class="content-section">
      <h5>🌍 Experiential Activities</h5>
      ${expActivities.map((a: any, i: number) => `
        <div class="activity-item">
          <div class="activity-header">
            <div class="activity-title" ${isEditMode ? `contenteditable="true" data-section="on_location.experiential_activities" data-index="${i}" data-field="title"` : ''}>${a.title}</div>
            <div class="activity-meta">
              <span class="subject-badge">${a.subject}</span>
              <span>${a.estimated_duration_minutes} min</span>
            </div>
          </div>
          <div class="activity-desc" ${isEditMode ? `contenteditable="true" data-section="on_location.experiential_activities" data-index="${i}" data-field="description"` : ''}>${a.description}</div>
          ${a.external_links && a.external_links.length > 0 ? `
            <div class="external-links" style="margin-top: 0.5rem;">
              ${a.external_links.map((link: string) => `
                <a href="${link}" target="_blank" class="content-link" style="display: inline-flex; align-items: center; gap: 0.25rem;">🔗 ${link}</a>
              `).join('')}
            </div>
          ` : ''}
          ${a.site_details ? `
            <div class="site-details">
              <strong>📍 ${a.site_details.name}</strong>
              ${a.site_details.address ? `<div>${a.site_details.address}</div>` : ''}
            </div>
          ` : ''}
        </div>
      `).join('')}
      ${isEditMode ? `<button class="btn-sm btn-outline add-item-btn" data-section="on_location.experiential_activities">+ Add Activity</button>` : ''}
    </div>

    <div class="content-section">
      <h5>📝 Structured Lessons</h5>
      ${structuredLessons.map((l: any, i: number) => `
        <div class="activity-item">
          <div class="activity-header">
            <div class="activity-title" ${isEditMode ? `contenteditable="true" data-section="on_location.structured_lessons" data-index="${i}" data-field="title"` : ''}>${l.title}</div>
            <div class="activity-meta">
              <span class="subject-badge">${l.subject}</span>
              <span>${l.estimated_duration_minutes} min</span>
            </div>
          </div>
          <div class="activity-desc" ${isEditMode ? `contenteditable="true" data-section="on_location.structured_lessons" data-index="${i}" data-field="description"` : ''}>${l.description}</div>
        </div>
      `).join('')}
      ${isEditMode ? `<button class="btn-sm btn-outline add-item-btn" data-section="on_location.structured_lessons">+ Add Lesson</button>` : ''}
    </div>
  `;
}

function renderPostTrip(postTrip: any, isEditMode: boolean): string {
  if (!postTrip && !isEditMode) return '<p>No post-trip content available.</p>';
  const reflectionPrompts = postTrip?.reflection_prompts || [];
  const synthesisActivities = postTrip?.synthesis_activities || [];

  return `
    <div class="content-section">
      <h5>💭 Reflection Prompts</h5>
      ${reflectionPrompts.map((p: any, i: number) => `
        <div class="content-item">
          <div class="content-desc" ${isEditMode ? `contenteditable="true" data-section="post_trip.reflection_prompts" data-index="${i}" data-field="text"` : ''}>${p.text || p.prompt || p.question}</div>
          <div class="content-meta">${p.type || 'journal'} • ${p.word_count_target || p.word_count || 300} words</div>
        </div>
      `).join('')}
      ${isEditMode ? `<button class="btn-sm btn-outline add-item-btn" data-section="post_trip.reflection_prompts">+ Add Prompt</button>` : ''}
    </div>

    <div class="content-section">
      <h5>✍️ Synthesis Activities</h5>
      ${synthesisActivities.map((a: any, i: number) => `
        <div class="content-item">
          <div class="content-title" ${isEditMode ? `contenteditable="true" data-section="post_trip.synthesis_activities" data-index="${i}" data-field="title"` : ''}>${a.title}</div>
          <div class="content-desc" ${isEditMode ? `contenteditable="true" data-section="post_trip.synthesis_activities" data-index="${i}" data-field="description"` : ''}>${a.description}</div>
        </div>
      `).join('')}
      ${isEditMode ? `<button class="btn-sm btn-outline add-item-btn" data-section="post_trip.synthesis_activities">+ Add Activity</button>` : ''}
    </div>
  `;
}

/**
 * Initialize education UI for all destinations
 */
export function initializeEducationUI(scenarioId?: string, versionId?: string) {
  // Listen for generate curriculum button clicks
  document.addEventListener('click', (e) => {
    const target = e.target as HTMLElement;

    if (target.classList.contains('btn-generate-curriculum') || target.closest('.btn-generate-curriculum')) {
      e.stopPropagation(); // Prevent destination card click
      const btn = target.closest('.btn-generate-curriculum') as HTMLElement;
      const locationId = btn?.dataset.locationId;

      if (locationId) {
        // Find the location data
        const locationElement = document.querySelector(`[data-location-id="${locationId}"]`);
        if (locationElement) {
          // Get location data from the working data or element
          const location = (window as any).appWorkingData?.locations?.find((l: any) => String(l.id) === String(locationId));

          if (location) {
            showCurriculumGenerationModal(location, scenarioId, versionId);
          }
        }
      }
    }

    if (target.classList.contains('btn-view-curriculum') || target.closest('.btn-view-curriculum')) {
      e.stopPropagation(); // Prevent destination card click
      const btn = target.closest('.btn-view-curriculum') as HTMLElement;
      const curriculumId = btn?.dataset.curriculumId;

      if (curriculumId) {
        showCurriculumViewerModal(curriculumId);
      }
    }

    // Toggle education section
    if (target.closest('.education-header')) {
      e.stopPropagation(); // Prevent destination card click
      const header = target.closest('.education-header') as HTMLElement;
      const toggleId = header.dataset.toggle;

      if (toggleId) {
        const content = document.getElementById(toggleId);
        const section = header.closest('.education-section');
        const toggleIcon = header.querySelector('.education-toggle');

        if (content && section) {
          section.classList.toggle('expanded');
          if (toggleIcon) {
            toggleIcon.textContent = section.classList.contains('expanded') ? '▼' : '▶';
          }
        }
      }
    }
  });

  // Listen for curriculum generated events
  window.addEventListener('curriculum-generated', async (e: Event) => {
    const event = e as CustomEvent;
    const { locationId } = event.detail;

    // Reload the education section for this location
    const educationSection = document.querySelector(`.education-section[data-location-id="${locationId}"]`);
    if (educationSection) {
      const location = (window as any).appWorkingData?.locations?.find((l: any) => String(l.id) === String(locationId));
      if (location) {
        const newHTML = await loadEducationSection(location);
        educationSection.outerHTML = newHTML;
      }
    }
  });
}

/**
<<<<<<< HEAD
 * Add custom activity to a curriculum
 */
export function showAddCustomActivityModal(planId: string, locationId: string) {
  const modal = document.createElement('div');
  modal.className = 'modal-overlay';
  modal.style.display = 'flex';

  modal.innerHTML = `
    <div class="modal" style="max-width: 600px;">
      <div class="modal-header">
        <h3>➕ Add Custom Activity</h3>
        <button class="modal-close-btn">&times;</button>
      </div>
      <div class="modal-body">
        <div class="form-section">
          <h4>Activity Information</h4>

          <div class="form-row">
            <div class="form-group">
              <label>Activity Title *</label>
              <input type="text" id="activity-title" required>
            </div>
          </div>

          <div class="form-row">
            <div class="form-group">
              <label>Subject *</label>
              <select id="activity-subject" required>
                <option value="">Select a subject</option>
                <option value="science">Science</option>
                <option value="social_studies">Social Studies</option>
                <option value="language_arts">Language Arts</option>
                <option value="math">Mathematics</option>
                <option value="art">Arts</option>
              </select>
            </div>
            <div class="form-group">
              <label>Type *</label>
              <select id="activity-type" required>
                <option value="">Select a type</option>
                <option value="experiential">Experiential</option>
                <option value="reading">Reading</option>
                <option value="video">Video</option>
                <option value="reflection">Reflection</option>
              </select>
            </div>
          </div>

          <div class="form-group">
            <label>Description *</label>
            <textarea id="activity-description" rows="4" required></textarea>
          </div>

          <div class="form-group">
            <label>Learning Objectives (one per line)</label>
            <textarea id="activity-objectives" rows="3" placeholder="Enter learning objectives, one per line"></textarea>
          </div>

          <div class="form-group">
            <label>Duration (minutes)</label>
            <input type="number" id="activity-duration" value="60" min="5" max="480">
          </div>

          <div class="form-section">
            <h4>External Resources (Optional)</h4>
            <div id="external-links-container">
              <div class="external-link-item">
                <input type="text" class="link-title" placeholder="Resource Title">
                <input type="url" class="link-url" placeholder="https://example.com">
                <button type="button" class="btn-remove-link">×</button>
              </div>
            </div>
            <button type="button" id="add-link-btn" class="btn-secondary" style="margin-top: 10px;">
              + Add Another Link
            </button>
          </div>
        </div>
      </div>
      <div class="modal-footer">
        <button class="btn-secondary cancel-btn">Cancel</button>
        <button class="btn-primary" id="save-activity-btn">Save Activity</button>
      </div>
    </div>
  `;

  document.body.appendChild(modal);

  // Close modal handlers
  const closeModal = () => modal.remove();
  modal.querySelector('.modal-close-btn')!.addEventListener('click', closeModal);
  modal.querySelector('.cancel-btn')!.addEventListener('click', closeModal);
  modal.addEventListener('click', (e) => {
    if (e.target === modal) closeModal();
  });

  // Add link button
  modal.querySelector('#add-link-btn')!.addEventListener('click', () => {
    const container = modal.querySelector('#external-links-container')!;
    const linkItem = document.createElement('div');
    linkItem.className = 'external-link-item';
    linkItem.innerHTML = `
      <input type="text" class="link-title" placeholder="Resource Title">
      <input type="url" class="link-url" placeholder="https://example.com">
      <button type="button" class="btn-remove-link">×</button>
    `;
    container.appendChild(linkItem);

    // Add remove handler
    linkItem.querySelector('.btn-remove-link')!.addEventListener('click', () => {
      linkItem.remove();
    });
  });

  // Remove link handlers for initial item
  modal.querySelectorAll('.btn-remove-link').forEach(btn => {
    btn.addEventListener('click', (e) => {
      (e.target as HTMLElement).closest('.external-link-item')!.remove();
    });
  });

  // Save activity
  modal.querySelector('#save-activity-btn')!.addEventListener('click', async () => {
    const title = (modal.querySelector('#activity-title') as HTMLInputElement).value.trim();
    const subject = (modal.querySelector('#activity-subject') as HTMLSelectElement).value;
    const type = (modal.querySelector('#activity-type') as HTMLSelectElement).value;
    const description = (modal.querySelector('#activity-description') as HTMLTextAreaElement).value.trim();

    if (!title || !subject || !type || !description) {
      alert('Please fill in all required fields');
      return;
    }

    // Get objectives
    const objectivesText = (modal.querySelector('#activity-objectives') as HTMLTextAreaElement).value.trim();
    const objectives = objectivesText ? objectivesText.split('\n').map(o => o.trim()).filter(o => o) : [];

    // Get duration
    const duration = parseInt((modal.querySelector('#activity-duration') as HTMLInputElement).value);

    // Get external links
    const linkItems = modal.querySelectorAll('.external-link-item');
    const externalLinks: any[] = [];
    linkItems.forEach((item) => {
      const titleInput = item.querySelector('.link-title') as HTMLInputElement;
      const urlInput = item.querySelector('.link-url') as HTMLInputElement;
      if (titleInput.value.trim() && urlInput.value.trim()) {
        externalLinks.push({
          title: titleInput.value.trim(),
          url: urlInput.value.trim(),
          type: 'external'
        });
      }
    });

    // Prepare request body
    const requestBody = {
      location_id: locationId,
      type: type,
      subject: subject,
      title: title,
      description: description,
      learning_objectives: objectives,
      estimated_duration_minutes: duration,
      external_links: externalLinks
    };

    try {
      const response = await fetch(`/api/education/curricula/${planId}/activities`, {
        method: 'POST',
        headers: {
          'Content-Type': 'application/json',
        },
        body: JSON.stringify(requestBody)
      });

      if (!response.ok) {
        throw new Error(`Failed to save activity: ${response.statusText}`);
      }

      const data = await response.json();

      if (data.status === 'success') {
        alert('Activity added successfully!');
        closeModal();
        // Reload curriculum viewer if it's open
        if (document.getElementById('curriculum-viewer-modal')?.style.display === 'flex') {
          showCurriculumViewerModal(planId);
        }
      } else {
        throw new Error(data.error || 'Unknown error');
      }
    } catch (error: any) {
      console.error('Error saving activity:', error);
      alert(`Error: ${error.message}`);
    }
  });
}

/**
 * Enable edit mode for curriculum viewer
 */
export function enableCurriculumEditMode(curriculumId: string, modal: HTMLElement) {
  // Add edit controls to modal
  const footer = modal.querySelector('.modal-footer')!;

  // Check if edit mode is already enabled
  if (footer.querySelector('#save-changes-btn')) {
    return; // Already in edit mode
  }

  // Add Save and Add Activity buttons
  const saveBtn = document.createElement('button');
  saveBtn.id = 'save-changes-btn';
  saveBtn.className = 'btn-primary';
  saveBtn.textContent = 'Save Changes';
  saveBtn.style.display = 'none'; // Initially hidden

  const addActivityBtn = document.createElement('button');
  addActivityBtn.id = 'add-activity-btn';
  addActivityBtn.className = 'btn-secondary';
  addActivityBtn.textContent = '+ Add Custom Activity';

  footer.insertBefore(addActivityBtn, footer.firstChild);
  footer.appendChild(saveBtn);

  // Make content editable
  let hasChanges = false;
  modal.querySelectorAll('.content-title, .content-desc').forEach((element) => {
    const el = element as HTMLElement;
    el.contentEditable = 'true';
    el.style.border = '1px dashed #cbd5e0';
    el.style.padding = '4px';
    el.style.borderRadius = '3px';

    el.addEventListener('input', () => {
      hasChanges = true;
      saveBtn.style.display = 'inline-block';
    });
  });

  // Add activity button handler
  addActivityBtn.addEventListener('click', () => {
    // Get location ID from curriculum
    // This is a simplified implementation - you may need to adjust based on your data structure
    const locationId = 'location_default'; // TODO: Get actual location ID
    showAddCustomActivityModal(curriculumId, locationId);
  });

  // Save changes button handler
  saveBtn.addEventListener('click', async () => {
    if (!hasChanges) {
      alert('No changes to save');
      return;
    }

    // Collect changes (simplified - you may want to track specific changes)
    // For now, just show a success message
    alert('Edit functionality is being enhanced. Changes will be saved in the next update!');

    // TODO: Implement actual save logic
    // This would involve:
    // 1. Collecting all edited content
    // 2. Building the update payload
    // 3. Calling the PATCH /api/education/curricula/{planId} endpoint
    // 4. Refreshing the modal
=======
 * Show modal to add a custom activity
 */
export function showAddCustomActivityModal(planId: string, locationId: string) {
  let modal = document.getElementById('add-activity-modal');

  if (!modal) {
    modal = document.createElement('div');
    modal.id = 'add-activity-modal';
    modal.className = 'modal-overlay';
    modal.style.display = 'none';
    document.body.appendChild(modal);
  }

  modal.innerHTML = `
    <div class="modal">
      <h3>Add Custom Activity</h3>
      <form class="modal-form" id="add-activity-form">
        <div class="form-group">
          <label for="activity-title">Activity Title</label>
          <input type="text" id="activity-title" class="form-input" required placeholder="e.g., Visit the Local Market">
        </div>
        
        <div class="form-group">
          <label for="activity-type">Type</label>
          <select id="activity-type" class="form-input">
            <option value="experiential">Experiential Activity</option>
            <option value="structured">Structured Lesson</option>
            <option value="reading">Reading</option>
            <option value="video">Video</option>
          </select>
        </div>

        <div class="form-group">
          <label for="activity-subject">Subject</label>
          <input type="text" id="activity-subject" class="form-input" placeholder="e.g., Social Studies">
        </div>

        <div class="form-group">
          <label for="activity-description">Description</label>
          <textarea id="activity-description" class="form-input" rows="3" required placeholder="Describe the activity..."></textarea>
        </div>

        <div class="form-group">
          <label for="activity-url">External Link (optional)</label>
          <input type="url" id="activity-url" class="form-input" placeholder="https://...">
        </div>

        <div class="form-group">
          <label for="activity-duration">Duration (minutes)</label>
          <input type="number" id="activity-duration" class="form-input" value="60" min="15" step="15">
        </div>

        <div class="modal-actions">
          <button type="button" class="btn-secondary" id="cancel-add-activity-btn">Cancel</button>
          <button type="submit" class="btn-primary">Add Activity</button>
        </div>
      </form>
    </div>
  `;

  modal.style.display = 'flex';

  // Bind events
  modal.querySelector('#cancel-add-activity-btn')?.addEventListener('click', () => {
    if (modal) modal.style.display = 'none';
  });

  modal.querySelector('#add-activity-form')?.addEventListener('submit', async (e) => {
    e.preventDefault();

    const title = (document.getElementById('activity-title') as HTMLInputElement).value;
    const type = (document.getElementById('activity-type') as HTMLSelectElement).value;
    const subject = (document.getElementById('activity-subject') as HTMLInputElement).value;
    const description = (document.getElementById('activity-description') as HTMLTextAreaElement).value;
    const url = (document.getElementById('activity-url') as HTMLInputElement).value;
    const duration = parseInt((document.getElementById('activity-duration') as HTMLInputElement).value);

    const activityData = {
      location_id: locationId,
      title,
      type,
      subject,
      description,
      external_links: url ? [url] : [],
      estimated_duration_minutes: duration,
      is_custom: true
    };

    try {
      await educationService.addCustomActivity(planId, activityData);
      if (modal) modal.style.display = 'none';

      // Refresh viewer if open, or just alert success
      // Ideally we should trigger a refresh of the viewer
      const event = new CustomEvent('activity-added', { detail: { planId } });
      window.dispatchEvent(event);

      alert('Activity added successfully!');
    } catch (error) {
      console.error('Failed to add activity:', error);
      alert('Failed to add activity');
    }
>>>>>>> bd249dd5
  });
}<|MERGE_RESOLUTION|>--- conflicted
+++ resolved
@@ -752,273 +752,6 @@
 }
 
 /**
-<<<<<<< HEAD
- * Add custom activity to a curriculum
- */
-export function showAddCustomActivityModal(planId: string, locationId: string) {
-  const modal = document.createElement('div');
-  modal.className = 'modal-overlay';
-  modal.style.display = 'flex';
-
-  modal.innerHTML = `
-    <div class="modal" style="max-width: 600px;">
-      <div class="modal-header">
-        <h3>➕ Add Custom Activity</h3>
-        <button class="modal-close-btn">&times;</button>
-      </div>
-      <div class="modal-body">
-        <div class="form-section">
-          <h4>Activity Information</h4>
-
-          <div class="form-row">
-            <div class="form-group">
-              <label>Activity Title *</label>
-              <input type="text" id="activity-title" required>
-            </div>
-          </div>
-
-          <div class="form-row">
-            <div class="form-group">
-              <label>Subject *</label>
-              <select id="activity-subject" required>
-                <option value="">Select a subject</option>
-                <option value="science">Science</option>
-                <option value="social_studies">Social Studies</option>
-                <option value="language_arts">Language Arts</option>
-                <option value="math">Mathematics</option>
-                <option value="art">Arts</option>
-              </select>
-            </div>
-            <div class="form-group">
-              <label>Type *</label>
-              <select id="activity-type" required>
-                <option value="">Select a type</option>
-                <option value="experiential">Experiential</option>
-                <option value="reading">Reading</option>
-                <option value="video">Video</option>
-                <option value="reflection">Reflection</option>
-              </select>
-            </div>
-          </div>
-
-          <div class="form-group">
-            <label>Description *</label>
-            <textarea id="activity-description" rows="4" required></textarea>
-          </div>
-
-          <div class="form-group">
-            <label>Learning Objectives (one per line)</label>
-            <textarea id="activity-objectives" rows="3" placeholder="Enter learning objectives, one per line"></textarea>
-          </div>
-
-          <div class="form-group">
-            <label>Duration (minutes)</label>
-            <input type="number" id="activity-duration" value="60" min="5" max="480">
-          </div>
-
-          <div class="form-section">
-            <h4>External Resources (Optional)</h4>
-            <div id="external-links-container">
-              <div class="external-link-item">
-                <input type="text" class="link-title" placeholder="Resource Title">
-                <input type="url" class="link-url" placeholder="https://example.com">
-                <button type="button" class="btn-remove-link">×</button>
-              </div>
-            </div>
-            <button type="button" id="add-link-btn" class="btn-secondary" style="margin-top: 10px;">
-              + Add Another Link
-            </button>
-          </div>
-        </div>
-      </div>
-      <div class="modal-footer">
-        <button class="btn-secondary cancel-btn">Cancel</button>
-        <button class="btn-primary" id="save-activity-btn">Save Activity</button>
-      </div>
-    </div>
-  `;
-
-  document.body.appendChild(modal);
-
-  // Close modal handlers
-  const closeModal = () => modal.remove();
-  modal.querySelector('.modal-close-btn')!.addEventListener('click', closeModal);
-  modal.querySelector('.cancel-btn')!.addEventListener('click', closeModal);
-  modal.addEventListener('click', (e) => {
-    if (e.target === modal) closeModal();
-  });
-
-  // Add link button
-  modal.querySelector('#add-link-btn')!.addEventListener('click', () => {
-    const container = modal.querySelector('#external-links-container')!;
-    const linkItem = document.createElement('div');
-    linkItem.className = 'external-link-item';
-    linkItem.innerHTML = `
-      <input type="text" class="link-title" placeholder="Resource Title">
-      <input type="url" class="link-url" placeholder="https://example.com">
-      <button type="button" class="btn-remove-link">×</button>
-    `;
-    container.appendChild(linkItem);
-
-    // Add remove handler
-    linkItem.querySelector('.btn-remove-link')!.addEventListener('click', () => {
-      linkItem.remove();
-    });
-  });
-
-  // Remove link handlers for initial item
-  modal.querySelectorAll('.btn-remove-link').forEach(btn => {
-    btn.addEventListener('click', (e) => {
-      (e.target as HTMLElement).closest('.external-link-item')!.remove();
-    });
-  });
-
-  // Save activity
-  modal.querySelector('#save-activity-btn')!.addEventListener('click', async () => {
-    const title = (modal.querySelector('#activity-title') as HTMLInputElement).value.trim();
-    const subject = (modal.querySelector('#activity-subject') as HTMLSelectElement).value;
-    const type = (modal.querySelector('#activity-type') as HTMLSelectElement).value;
-    const description = (modal.querySelector('#activity-description') as HTMLTextAreaElement).value.trim();
-
-    if (!title || !subject || !type || !description) {
-      alert('Please fill in all required fields');
-      return;
-    }
-
-    // Get objectives
-    const objectivesText = (modal.querySelector('#activity-objectives') as HTMLTextAreaElement).value.trim();
-    const objectives = objectivesText ? objectivesText.split('\n').map(o => o.trim()).filter(o => o) : [];
-
-    // Get duration
-    const duration = parseInt((modal.querySelector('#activity-duration') as HTMLInputElement).value);
-
-    // Get external links
-    const linkItems = modal.querySelectorAll('.external-link-item');
-    const externalLinks: any[] = [];
-    linkItems.forEach((item) => {
-      const titleInput = item.querySelector('.link-title') as HTMLInputElement;
-      const urlInput = item.querySelector('.link-url') as HTMLInputElement;
-      if (titleInput.value.trim() && urlInput.value.trim()) {
-        externalLinks.push({
-          title: titleInput.value.trim(),
-          url: urlInput.value.trim(),
-          type: 'external'
-        });
-      }
-    });
-
-    // Prepare request body
-    const requestBody = {
-      location_id: locationId,
-      type: type,
-      subject: subject,
-      title: title,
-      description: description,
-      learning_objectives: objectives,
-      estimated_duration_minutes: duration,
-      external_links: externalLinks
-    };
-
-    try {
-      const response = await fetch(`/api/education/curricula/${planId}/activities`, {
-        method: 'POST',
-        headers: {
-          'Content-Type': 'application/json',
-        },
-        body: JSON.stringify(requestBody)
-      });
-
-      if (!response.ok) {
-        throw new Error(`Failed to save activity: ${response.statusText}`);
-      }
-
-      const data = await response.json();
-
-      if (data.status === 'success') {
-        alert('Activity added successfully!');
-        closeModal();
-        // Reload curriculum viewer if it's open
-        if (document.getElementById('curriculum-viewer-modal')?.style.display === 'flex') {
-          showCurriculumViewerModal(planId);
-        }
-      } else {
-        throw new Error(data.error || 'Unknown error');
-      }
-    } catch (error: any) {
-      console.error('Error saving activity:', error);
-      alert(`Error: ${error.message}`);
-    }
-  });
-}
-
-/**
- * Enable edit mode for curriculum viewer
- */
-export function enableCurriculumEditMode(curriculumId: string, modal: HTMLElement) {
-  // Add edit controls to modal
-  const footer = modal.querySelector('.modal-footer')!;
-
-  // Check if edit mode is already enabled
-  if (footer.querySelector('#save-changes-btn')) {
-    return; // Already in edit mode
-  }
-
-  // Add Save and Add Activity buttons
-  const saveBtn = document.createElement('button');
-  saveBtn.id = 'save-changes-btn';
-  saveBtn.className = 'btn-primary';
-  saveBtn.textContent = 'Save Changes';
-  saveBtn.style.display = 'none'; // Initially hidden
-
-  const addActivityBtn = document.createElement('button');
-  addActivityBtn.id = 'add-activity-btn';
-  addActivityBtn.className = 'btn-secondary';
-  addActivityBtn.textContent = '+ Add Custom Activity';
-
-  footer.insertBefore(addActivityBtn, footer.firstChild);
-  footer.appendChild(saveBtn);
-
-  // Make content editable
-  let hasChanges = false;
-  modal.querySelectorAll('.content-title, .content-desc').forEach((element) => {
-    const el = element as HTMLElement;
-    el.contentEditable = 'true';
-    el.style.border = '1px dashed #cbd5e0';
-    el.style.padding = '4px';
-    el.style.borderRadius = '3px';
-
-    el.addEventListener('input', () => {
-      hasChanges = true;
-      saveBtn.style.display = 'inline-block';
-    });
-  });
-
-  // Add activity button handler
-  addActivityBtn.addEventListener('click', () => {
-    // Get location ID from curriculum
-    // This is a simplified implementation - you may need to adjust based on your data structure
-    const locationId = 'location_default'; // TODO: Get actual location ID
-    showAddCustomActivityModal(curriculumId, locationId);
-  });
-
-  // Save changes button handler
-  saveBtn.addEventListener('click', async () => {
-    if (!hasChanges) {
-      alert('No changes to save');
-      return;
-    }
-
-    // Collect changes (simplified - you may want to track specific changes)
-    // For now, just show a success message
-    alert('Edit functionality is being enhanced. Changes will be saved in the next update!');
-
-    // TODO: Implement actual save logic
-    // This would involve:
-    // 1. Collecting all edited content
-    // 2. Building the update payload
-    // 3. Calling the PATCH /api/education/curricula/{planId} endpoint
-    // 4. Refreshing the modal
-=======
  * Show modal to add a custom activity
  */
 export function showAddCustomActivityModal(planId: string, locationId: string) {
@@ -1121,6 +854,5 @@
       console.error('Failed to add activity:', error);
       alert('Failed to add activity');
     }
->>>>>>> bd249dd5
   });
 }