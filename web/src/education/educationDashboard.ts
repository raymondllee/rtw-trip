--- conflicted
+++ resolved
@@ -110,20 +110,8 @@
     try {
         showLoading('Loading students...');
 
-<<<<<<< HEAD
         // Load students from API (cached)
         students = await cachedEducationAPI.getStudents();
-=======
-        // Load students from Firestore
-        const response = await fetch('/api/education/students', {
-            cache: 'no-store'
-        });
-        if (!response.ok) {
-            throw new Error('Failed to load students');
-        }
-
-        students = await response.json();
->>>>>>> 0b426b16
 
         // For each student, count their curricula
         const studentsWithStats = await Promise.all(
@@ -164,15 +152,7 @@
 
 async function loadDestinations() {
     try {
-<<<<<<< HEAD
         const data = await cachedEducationAPI.getDestinations();
-=======
-        const response = await fetch('/api/education/destinations');
-        if (!response.ok) {
-            throw new Error('Failed to fetch destinations');
-        }
-        const data = await response.json();
->>>>>>> 0b426b16
         destinations = data.destinations || [];
         updateDestinationSelector();
     } catch (error) {
