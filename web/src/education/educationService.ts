--- conflicted
+++ resolved
@@ -2,14 +2,10 @@
  * Education Service - API client for curriculum and education features
  */
 
-<<<<<<< HEAD
 import { queryCache, CacheKeys, CacheInvalidators } from '../firestore/queryCache';
 
-// Get API base URL from config without requiring Google Maps API key
-=======
 // Get API base URL - use relative URLs to leverage Vite proxy in development
 // and same-origin requests in production
->>>>>>> 0b426b16
 function getApiBaseUrl(): string {
   // In development, use empty string so requests go through Vite proxy
   // In production, use window.location.origin for same-origin requests
