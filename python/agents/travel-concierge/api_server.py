--- conflicted
+++ resolved
@@ -4854,11 +4854,6 @@
 
 @app.route('/api/education/students/<student_id>/dashboard', methods=['GET'])
 def get_student_dashboard(student_id):
-<<<<<<< HEAD
-    """Get comprehensive dashboard data for a student including stats and progress."""
-    if not firestore:
-        return jsonify({'error': 'Firestore not available'}), 500
-=======
     """Get comprehensive dashboard stats for a student."""
     """Get comprehensive dashboard stats for a student."""
     # Fallback for when Firestore is not available
@@ -4885,47 +4880,19 @@
                 'curricula': []
             }
         })
->>>>>>> bd249dd5
 
     try:
         db = get_firestore_client()
 
-<<<<<<< HEAD
-        # Get student profile
-        student_ref = db.collection('student_profiles').document(student_id)
-        student_doc = student_ref.get()
-
-=======
         # 1. Get Student Profile
         student_ref = db.collection('student_profiles').document(student_id)
         student_doc = student_ref.get()
->>>>>>> bd249dd5
         if not student_doc.exists:
             return jsonify({'error': 'Student not found'}), 404
 
         student_profile = student_doc.to_dict()
         student_profile['id'] = student_id
 
-<<<<<<< HEAD
-        # Convert timestamps in student profile
-        if 'created_at' in student_profile:
-            student_profile['created_at'] = student_profile['created_at'].isoformat() if hasattr(student_profile['created_at'], 'isoformat') else str(student_profile['created_at'])
-        if 'updated_at' in student_profile:
-            student_profile['updated_at'] = student_profile['updated_at'].isoformat() if hasattr(student_profile['updated_at'], 'isoformat') else str(student_profile['updated_at'])
-
-        # Get all curricula for student
-        query = db.collection('curriculum_plans').where('student_profile_id', '==', student_id)
-        curricula_docs = query.stream()
-
-        curricula = []
-        total_activities = 0
-        countries = set()
-
-        for doc in curricula_docs:
-            data = doc.to_dict()
-            data['id'] = doc.id
-
-=======
         # 2. Get All Curricula
         curricula_query = db.collection('curriculum_plans').where('student_profile_id', '==', student_id)
         curricula_docs = curricula_query.stream()
@@ -4941,7 +4908,6 @@
             data = doc.to_dict()
             data['id'] = doc.id
             
->>>>>>> bd249dd5
             # Convert timestamps
             if 'created_at' in data:
                 data['created_at'] = data['created_at'].isoformat() if hasattr(data['created_at'], 'isoformat') else str(data['created_at'])
@@ -4950,55 +4916,6 @@
             if 'generated_at' in data:
                 data['generated_at'] = data['generated_at'].isoformat() if hasattr(data['generated_at'], 'isoformat') else str(data['generated_at'])
 
-<<<<<<< HEAD
-            # Count activities (experiential + structured)
-            location_lessons = data.get('location_lessons', {})
-            for location_id, lessons in location_lessons.items():
-                experiential = lessons.get('experiential_learning', [])
-                structured = lessons.get('structured_learning', [])
-                total_activities += len(experiential) + len(structured)
-
-                # Track country from location
-                if 'country' in lessons:
-                    countries.add(lessons['country'])
-
-            curricula.append(data)
-
-        # Get completion stats from progress_tracking collection
-        completed_activities = 0
-        try:
-            progress_query = db.collection('progress_tracking').where('student_id', '==', student_id)
-            progress_docs = progress_query.stream()
-
-            for progress_doc in progress_docs:
-                progress_data = progress_doc.to_dict()
-                if progress_data.get('status') == 'completed':
-                    completed_activities += 1
-        except Exception as progress_error:
-            print(f"Warning: Could not fetch progress tracking: {str(progress_error)}")
-            # Continue without progress data
-
-        # Calculate statistics
-        completion_rate = 0
-        if total_activities > 0:
-            completion_rate = round((completed_activities / total_activities) * 100, 1)
-
-        statistics = {
-            'total_curricula': len(curricula),
-            'total_activities': total_activities,
-            'completed_activities': completed_activities,
-            'completion_rate': completion_rate,
-            'countries_covered': len(countries),
-            'countries': sorted(list(countries))
-        }
-
-        return jsonify({
-            'status': 'success',
-            'dashboard': {
-                'student_profile': student_profile,
-                'curricula': curricula,
-                'statistics': statistics
-=======
             curricula.append(data)
             
             # Track countries
@@ -5046,7 +4963,6 @@
                 "student_profile": student_profile,
                 "curricula": curricula,
                 "statistics": stats
->>>>>>> bd249dd5
             }
         })
 
@@ -5066,46 +4982,6 @@
     try:
         data = request.json
         db = get_firestore_client()
-<<<<<<< HEAD
-
-        # Check if curriculum exists
-        doc_ref = db.collection('curriculum_plans').document(plan_id)
-        doc = doc_ref.get()
-
-        if not doc.exists:
-            return jsonify({'error': 'Curriculum plan not found'}), 404
-
-        # Allowed fields to update
-        allowed_fields = ['status', 'location_lessons', 'thematic_threads', 'standards_coverage']
-        update_data = {}
-
-        for field in allowed_fields:
-            if field in data:
-                update_data[field] = data[field]
-
-        # Always update the timestamp
-        update_data['updated_at'] = datetime.now()
-
-        # Update in Firestore
-        doc_ref.update(update_data)
-
-        # Get updated curriculum
-        updated_doc = doc_ref.get()
-        updated_curriculum = updated_doc.to_dict()
-        updated_curriculum['id'] = plan_id
-
-        # Convert timestamps
-        if 'created_at' in updated_curriculum:
-            updated_curriculum['created_at'] = updated_curriculum['created_at'].isoformat() if hasattr(updated_curriculum['created_at'], 'isoformat') else str(updated_curriculum['created_at'])
-        if 'updated_at' in updated_curriculum:
-            updated_curriculum['updated_at'] = updated_curriculum['updated_at'].isoformat() if hasattr(updated_curriculum['updated_at'], 'isoformat') else str(updated_curriculum['updated_at'])
-        if 'generated_at' in updated_curriculum:
-            updated_curriculum['generated_at'] = updated_curriculum['generated_at'].isoformat() if hasattr(updated_curriculum['generated_at'], 'isoformat') else str(updated_curriculum['generated_at'])
-
-        return jsonify({
-            'status': 'success',
-            'curriculum': updated_curriculum
-=======
         
         doc_ref = db.collection('curriculum_plans').document(plan_id)
         doc = doc_ref.get()
@@ -5138,80 +5014,22 @@
         return jsonify({
             'status': 'success',
             'curriculum': updated_data
->>>>>>> bd249dd5
         })
 
     except Exception as e:
         print(f"Error updating curriculum: {str(e)}")
-<<<<<<< HEAD
-        import traceback
-        traceback.print_exc()
-=======
->>>>>>> bd249dd5
         return jsonify({'error': str(e)}), 500
 
 
 @app.route('/api/education/curricula/<plan_id>/activities', methods=['POST'])
 def add_custom_activity(plan_id):
-<<<<<<< HEAD
-    """Add a custom activity to a curriculum plan."""
-=======
     """Add a custom activity to a curriculum."""
->>>>>>> bd249dd5
     if not firestore:
         return jsonify({'error': 'Firestore not available'}), 500
 
     try:
         data = request.json
         db = get_firestore_client()
-<<<<<<< HEAD
-
-        # Validate curriculum exists
-        curriculum_ref = db.collection('curriculum_plans').document(plan_id)
-        curriculum_doc = curriculum_ref.get()
-
-        if not curriculum_doc.exists:
-            return jsonify({'error': 'Curriculum plan not found'}), 404
-
-        # Validate required fields
-        required_fields = ['location_id', 'type', 'subject', 'title', 'description']
-        for field in required_fields:
-            if field not in data:
-                return jsonify({'error': f'Missing required field: {field}'}), 400
-
-        # Create activity document
-        activity_data = {
-            'curriculum_plan_id': plan_id,
-            'location_id': data['location_id'],
-            'type': data['type'],
-            'subject': data['subject'],
-            'title': data['title'],
-            'description': data['description'],
-            'learning_objectives': data.get('learning_objectives', []),
-            'estimated_duration_minutes': data.get('estimated_duration_minutes', 60),
-            'external_links': data.get('external_links', []),
-            'customized': True,
-            'ai_generated': False,
-            'created_at': datetime.now(),
-            'updated_at': datetime.now()
-        }
-
-        # Add to learning_activities collection
-        activity_ref = db.collection('learning_activities').document()
-        activity_ref.set(activity_data)
-
-        activity_data['id'] = activity_ref.id
-        activity_data['created_at'] = activity_data['created_at'].isoformat()
-        activity_data['updated_at'] = activity_data['updated_at'].isoformat()
-
-        # Update parent curriculum's timestamp
-        curriculum_ref.update({'updated_at': datetime.now()})
-
-        return jsonify({
-            'status': 'success',
-            'activity': activity_data
-        }), 201
-=======
         
         # Validate required fields
         if 'title' not in data or 'location_id' not in data:
@@ -5272,7 +5090,6 @@
             'status': 'success',
             'activity': new_activity
         })
->>>>>>> bd249dd5
 
     except Exception as e:
         print(f"Error adding custom activity: {str(e)}")
@@ -5283,153 +5100,14 @@
 
 @app.route('/api/education/bulk-generate', methods=['POST'])
 def bulk_generate_curricula():
-<<<<<<< HEAD
-    """Generate curricula for multiple locations in bulk."""
-=======
     """
     Bulk generate curricula for multiple locations.
     Iterates through locations and generates concise curriculum for each.
     """
->>>>>>> bd249dd5
     if not firestore:
         return jsonify({'error': 'Firestore not available'}), 500
 
     try:
-<<<<<<< HEAD
-        data = request.json
-
-        # Validate required fields
-        if 'student' not in data or 'locations' not in data:
-            return jsonify({'error': 'Missing required fields: student, locations'}), 400
-
-        student = data['student']
-        locations = data['locations']
-        subjects = data.get('subjects', ['science', 'social_studies', 'language_arts'])
-
-        results = []
-        successful = 0
-        failed = 0
-
-        # Process each location
-        for location in locations:
-            try:
-                # Generate concise curriculum with Gemini
-                # Build prompt for concise curriculum (2-3 activities, 1-2 readings, 1 video, 2-3 reflections)
-                prompt = f"""Generate a concise, engaging educational curriculum for a student visiting {location.get('name', 'this location')}, {location.get('country', '')}.
-
-Student Profile:
-- Name: {student.get('name', 'Student')}
-- Age: {student.get('age', 14)}
-- Grade: {student.get('grade', 8)}
-- State: {student.get('state', 'California')}
-- Learning Style: {student.get('learning_style', 'Visual')}
-- Interests: {', '.join(student.get('interests', []))}
-- Time Budget: {student.get('time_budget_minutes_per_day', 60)} minutes per day
-- Reading Level: Grade {student.get('reading_level', student.get('grade', 8))}
-
-Focus Subjects: {', '.join(subjects)}
-
-Create a CONCISE curriculum with:
-1. 2-3 experiential learning activities (hands-on experiences at this location)
-2. 1-2 pre-trip reading resources
-3. 1 video resource
-4. 2-3 reflection prompts
-
-Keep each activity brief but meaningful. Focus on location-specific learning opportunities.
-
-Return ONLY valid JSON in this exact format:
-{{
-  "location_lessons": {{
-    "{location.get('id', 'location')}": {{
-      "location_name": "{location.get('name', '')}",
-      "country": "{location.get('country', '')}",
-      "duration_weeks": 1,
-      "experiential_learning": [
-        {{
-          "subject": "science",
-          "title": "Activity Title",
-          "description": "Brief description",
-          "learning_objectives": ["Objective 1", "Objective 2"],
-          "estimated_duration_minutes": 90
-        }}
-      ],
-      "structured_learning": [
-        {{
-          "type": "reading",
-          "title": "Article Title",
-          "description": "What students will learn",
-          "url": "https://example.com",
-          "estimated_duration_minutes": 30
-        }},
-        {{
-          "type": "video",
-          "title": "Video Title",
-          "description": "Video description",
-          "url": "https://youtube.com/watch?v=...",
-          "estimated_duration_minutes": 15
-        }}
-      ],
-      "reflection_prompts": [
-        "Reflection question 1?",
-        "Reflection question 2?"
-      ]
-    }}
-  }},
-  "thematic_threads": ["Theme 1", "Theme 2"],
-  "standards_coverage": {{
-    "science": ["Standard 1"],
-    "social_studies": ["Standard 1"]
-  }}
-}}"""
-
-                # Call Gemini API
-                model = genai.GenerativeModel('gemini-2.0-flash-exp')
-                response = model.generate_content(prompt)
-
-                # Parse response
-                response_text = response.text.strip()
-
-                # Clean up response (remove markdown code blocks if present)
-                if response_text.startswith('```json'):
-                    response_text = response_text[7:]
-                if response_text.startswith('```'):
-                    response_text = response_text[3:]
-                if response_text.endswith('```'):
-                    response_text = response_text[:-3]
-                response_text = response_text.strip()
-
-                curriculum_data = json.loads(response_text)
-
-                # Prepare metadata
-                metadata = {
-                    'scenario_id': data.get('scenario_id', 'bulk_generation'),
-                    'version_id': data.get('version_id', 'v1'),
-                    'status': 'active',
-                    'generated_by': 'bulk_generation',
-                    'generation_mode': 'concise'
-                }
-
-                # Save to Firestore using existing helper
-                result = _save_curriculum_to_firestore(student, location, curriculum_data, metadata)
-
-                results.append({
-                    'location_id': location.get('id'),
-                    'location_name': location.get('name'),
-                    'status': 'success',
-                    'curriculum_plan_id': result.get('curriculum_plan_id')
-                })
-                successful += 1
-
-            except Exception as location_error:
-                print(f"Error generating curriculum for {location.get('name', 'location')}: {str(location_error)}")
-                results.append({
-                    'location_id': location.get('id'),
-                    'location_name': location.get('name'),
-                    'status': 'failed',
-                    'error': str(location_error)
-                })
-                failed += 1
-=======
         from google import genai
         
         data = request.json
@@ -5553,18 +5231,12 @@
                     'error': str(loc_e)
                 })
                 failed_count += 1
->>>>>>> bd249dd5
 
         return jsonify({
             'status': 'success',
             'total': len(locations),
-<<<<<<< HEAD
-            'successful': successful,
-            'failed': failed,
-=======
             'successful': successful_count,
             'failed': failed_count,
->>>>>>> bd249dd5
             'results': results
         })
 
@@ -5575,10 +5247,6 @@
         return jsonify({'error': str(e)}), 500
 
 
-<<<<<<< HEAD
-@app.route('/api/education/destinations', methods=['GET'])
-=======
->>>>>>> bd249dd5
 def get_destinations():
     """Get destinations from the current (most recent) scenario."""
     if not firestore:
