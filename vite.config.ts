/// <reference types="vitest" />
import { defineConfig } from 'vite';
import { resolve } from 'node:path';

export default defineConfig({
  root: resolve(__dirname, 'web'),
  base: '/',
  server: {
    port: 5173
  },
  build: {
    outDir: resolve(__dirname, 'web', 'dist'),
    emptyOutDir: true,
    rollupOptions: {
      input: {
        main: resolve(__dirname, 'web', 'index.html'),
<<<<<<< HEAD
        summary: resolve(__dirname, 'web', 'summary-viewer.html'),
        costManager: resolve(__dirname, 'web', 'cost-manager.html'),
        bulkEdit: resolve(__dirname, 'web', 'bulk-edit.html'),
        education: resolve(__dirname, 'web', 'education-dashboard.html')
=======
        education: resolve(__dirname, 'web', 'education-dashboard.html'),
        student_dashboard: resolve(__dirname, 'web', 'student-dashboard.html')
>>>>>>> 563f2034
      }
    }
  },
  resolve: {
    alias: {
      '@': resolve(__dirname, 'web', 'src')
    }
  },
  test: {
    environment: 'jsdom',
    globals: true,
    setupFiles: resolve(__dirname, 'web', 'tests', 'setup.ts')
  }
});<|MERGE_RESOLUTION|>--- conflicted
+++ resolved
@@ -14,15 +14,11 @@
     rollupOptions: {
       input: {
         main: resolve(__dirname, 'web', 'index.html'),
-<<<<<<< HEAD
         summary: resolve(__dirname, 'web', 'summary-viewer.html'),
         costManager: resolve(__dirname, 'web', 'cost-manager.html'),
         bulkEdit: resolve(__dirname, 'web', 'bulk-edit.html'),
-        education: resolve(__dirname, 'web', 'education-dashboard.html')
-=======
         education: resolve(__dirname, 'web', 'education-dashboard.html'),
         student_dashboard: resolve(__dirname, 'web', 'student-dashboard.html')
->>>>>>> 563f2034
       }
     }
   },
